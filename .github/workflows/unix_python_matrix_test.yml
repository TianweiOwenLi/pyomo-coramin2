--- conflicted
+++ resolved
@@ -58,7 +58,6 @@
         echo ""
         pip install cplex || echo "CPLEX Community Edition is not available for ${{ matrix.python-version }}"
         echo ""
-<<<<<<< HEAD
         echo "Install BARON..."
         echo ""
         if hash brew; then
@@ -70,7 +69,7 @@
         mv baron-* baron-dir
         BARON_DIR=$(pwd)/baron-dir
         export PATH=$PATH:$BARON_DIR
-=======
+        echo ""
         echo "Install IDAES Ipopt (Linux only)..."
         echo ""
         if [ ${{ matrix.TARGET }} == 'linux' ]; then
@@ -81,7 +80,6 @@
             cd ..
             export PATH=$PATH:$(pwd)/ipopt
         fi
->>>>>>> a9b54059
         echo ""
         echo "Install GAMS..."
         echo ""
