#  ___________________________________________________________________________
#
#  Pyomo: Python Optimization Modeling Objects
#  Copyright (c) 2008-2022
#  National Technology and Engineering Solutions of Sandia, LLC
#  Under the terms of Contract DE-NA0003525 with National Technology and
#  Engineering Solutions of Sandia, LLC, the U.S. Government retains certain
#  rights in this software.
#  This software is distributed under the 3-clause BSD License.
#  ___________________________________________________________________________

from __future__ import division

import math
import logging
from operator import attrgetter
from itertools import islice

logger = logging.getLogger('pyomo.core')

from math import isclose
from pyomo.common.deprecation import deprecated, deprecation_warning

from .expr_common import (
    OperatorAssociativity,
    ExpressionType,
    clone_counter,
    _add, _sub, _mul, _div,
    _pow, _neg, _abs, _inplace,
    _unary
)
from .base import ExpressionBase
from .numvalue import (
    NumericValue,
    native_types,
    nonpyomo_leaf_types,
    native_numeric_types,
    as_numeric,
    value,
    is_potentially_variable,
    is_constant,
)

from .visitor import (
    evaluate_expression, expression_to_string, polynomial_degree,
    clone_expression, sizeof_expression, _expression_is_fixed
)


class nonlinear_expression(object):
    """ Context manager for mutable sums.

    This context manager is used to compute a sum while
    treating the summation as a mutable object.
    """

    def __enter__(self):
        self.e = _MutableSumExpression([])
        return self.e

    def __exit__(self, *args):
        if self.e.__class__ == _MutableSumExpression:
            self.e.__class__ = SumExpression


class linear_expression(object):
    """ Context manager for mutable linear sums.

    This context manager is used to compute a linear sum while
    treating the summation as a mutable object.
    """

    def __enter__(self):
        """
        The :class:`_MutableLinearExpression <pyomo.core.expr.current._MutableLinearExpression>`
        class is the context that is used to to
        hold the mutable linear sum.
        """
        self.e = _MutableLinearExpression()
        return self.e

    def __exit__(self, *args):
        """
        The context is changed to the
        :class:`LinearExpression <pyomo.core.expr.current.LinearExpression>`
        class to transform the context into a nonmutable
        form.
        """
        if self.e.__class__ == _MutableLinearExpression:
            self.e.__class__ = LinearExpression


#-------------------------------------------------------
#
# Expression classes
#
#-------------------------------------------------------


class NumericExpression(ExpressionBase, NumericValue):
    """
    The base class for Pyomo expressions.

    This class is used to define nodes in a numeric expression
    tree.

    Args:
        args (list or tuple): Children of this node.
    """

    # Previously, we used _args to define expression class arguments.
    # Here, we use _args_ to force errors for code that was referencing this
    # data.  There are now accessor methods, so in most cases users
    # and developers should not directly access the _args_ data values.
    __slots__ =  ('_args_',)
    EXPRESSION_SYSTEM = ExpressionType.NUMERIC
    PRECEDENCE = 0

    def __init__(self, args):
        self._args_ = args

    def nargs(self):
        # by default, Pyomo numeric operators are binary operators
        return 2

    @property
    def args(self):
        """
        Return the child nodes

        Returns
        -------
        list or tuple:
            Sequence containing only the child nodes of this node.  The
            return type depends on the node storage model.  Users are
            not permitted to change the returned data (even for the case
            of data returned as a list), as that breaks the promise of
            tree immutability.
        """
        return self._args_

    @deprecated('The implicit recasting of a "not potentially variable" '
                'expression node to a potentially variable one is no '
                'longer supported (this violates that immutability '
                'promise for Pyomo5 expression trees).', version='TBD')
    def create_potentially_variable_object(self):
        """
        Create a potentially variable version of this object.

        This method returns an object that is a potentially variable
        version of the current object.  In the simplest
        case, this simply sets the value of `__class__`:

            self.__class__ = self.__class__.__mro__[1]

        Note that this method is allowed to modify the current object
        and return it.  But in some cases it may create a new
        potentially variable object.

        Returns:
            An object that is potentially variable.
        """
        if not self.is_potentially_variable():
            logger.error(
                'recasting a non-potentially variable expression to a '
                'potentially variable one violates the immutability '
                'promise for Pyomo5 expression trees.')
            cls = list(self.__class__.__bases__)
            cls.remove(NPV_Mixin)
            assert len(cls) == 1
            self.__class__ = cls[0]
        return self

    def polynomial_degree(self):
        """
        Return the polynomial degree of the expression.

        Returns:
            A non-negative integer that is the polynomial
            degree if the expression is polynomial, or :const:`None` otherwise.
        """
        return polynomial_degree(self)

    def _compute_polynomial_degree(self, values):
        """
        Compute the polynomial degree of this expression given
        the degree values of its children.

        This method is called by the :class:`_PolynomialDegreeVisitor
        <pyomo.core.expr.current._PolynomialDegreeVisitor>` class.  It can
        be over-written by expression classes to customize this
        logic.

        Args:
            values (list): A list of values that indicate the degree
                of the children expression.

        Returns:
            A nonnegative integer that is the polynomial degree of the
            expression, or :const:`None`.  Default is :const:`None`.
        """
        return None


class NPV_Mixin(object):
    __slots__ = ()

    def is_potentially_variable(self):
        return False

    def create_node_with_local_data(self, args, classtype=None):
        assert classtype is None
        try:
            npv_args = all(
                type(arg) in native_types or not arg.is_potentially_variable()
                for arg in args
            )
        except AttributeError:
            # We can hit this during expression replacement when the new
            # type is not a PyomoObject type, but is not in the
            # native_types set.  We will play it safe and clear the NPV flag
            npv_args = False
        if npv_args:
            return super().create_node_with_local_data(args, None)
        else:
            return super().create_node_with_local_data(
                args, self.potentially_variable_base_class())

    def potentially_variable_base_class(self):
        cls = list(self.__class__.__bases__)
        cls.remove(NPV_Mixin)
        assert len(cls) == 1
        return cls[0]


class NegationExpression(NumericExpression):
    """
    Negation expressions::

        - x
    """

    __slots__ = ()

    PRECEDENCE = 4

    def nargs(self):
        return 1

    def getname(self, *args, **kwds):
        return 'neg'

    def _compute_polynomial_degree(self, result):
        return result[0]

    def _to_string(self, values, verbose, smap):
        if verbose:
            return f"{self.getname()}({values[0]})"
        tmp = values[0]
        if tmp[0] == '-':
            i = 1
            while tmp[i] == ' ':
                i += 1
            return tmp[i:]
        return "- " + tmp

    def _apply_operation(self, result):
        return -result[0]


class NPV_NegationExpression(NPV_Mixin, NegationExpression):
    __slots__ = ()


class ExternalFunctionExpression(NumericExpression):
    """
    External function expressions

    Example::

        model = ConcreteModel()
        model.a = Var()
        model.f = ExternalFunction(library='foo.so', function='bar')
        expr = model.f(model.a)

    Args:
        args (tuple): children of this node
        fcn: a class that defines this external function
    """
    __slots__ = ('_fcn',)

    def __init__(self, args, fcn=None):
        self._args_ = args
        self._fcn = fcn

    def nargs(self):
        return len(self._args_)

    def create_node_with_local_data(self, args, classtype=None):
        if classtype is None:
            classtype = self.__class__
        return classtype(args, self._fcn)

    def getname(self, *args, **kwds):           #pragma: no cover
        return self._fcn.getname(*args, **kwds)

    def _compute_polynomial_degree(self, result):
        return 0 if all(arg == 0 for arg in result) else None

    def _apply_operation(self, result):
        return self._fcn.evaluate( result )

    def _to_string(self, values, verbose, smap):
        return f"{self.getname()}({', '.join(values)})"

    def get_arg_units(self):
        """ Return the units for this external functions arguments """
        return self._fcn.get_arg_units()

    def get_units(self):
        """ Get the units of the return value for this external function """
        return self._fcn.get_units()

class NPV_ExternalFunctionExpression(NPV_Mixin, ExternalFunctionExpression):
    __slots__ = ()


class PowExpression(NumericExpression):
    """
    Power expressions::

        x**y
    """

    __slots__ = ()
    PRECEDENCE = 2

    # "**" is right-to-left associative in Python (so this should
    # return -1), however, as this rule is not widely known and can
    # confuse novice users, we will make our "**" operator
    # non-associative (forcing parens)
    ASSOCIATIVITY = OperatorAssociativity.NON_ASSOCIATIVE

    def _compute_polynomial_degree(self, result):
        # PowExpression is a tricky thing.  In general, a**b is
        # nonpolynomial, however, if b == 0, it is a constant
        # expression, and if a is polynomial and b is a positive
        # integer, it is also polynomial.  While we would like to just
        # call this a non-polynomial expression, these exceptions occur
        # too frequently (and in particular, a**2)
        l,r = result
        if r == 0:
            if l == 0:
                return 0
            # NOTE: use value before int() so that we don't
            #       run into the disabled __int__ method on
            #       NumericValue
            exp = value(self._args_[1], exception=False)
            if exp is None:
                return None
            if exp == int(exp):
                if l is not None and exp > 0:
                    return l * exp
                elif exp == 0:
                    return 0
        return None

    def _is_fixed(self, args):
        assert(len(args) == 2)
        if not args[1]:
            return False
        return args[0] or value(self._args_[1]) == 0

    def _apply_operation(self, result):
        _l, _r = result
        return _l ** _r

    def getname(self, *args, **kwds):
        return 'pow'

    def _to_string(self, values, verbose, smap):
        if verbose:
            return f"{self.getname()}({', '.join(values)})"
        return f"{values[0]}**{values[1]}"


class NPV_PowExpression(NPV_Mixin, PowExpression):
    __slots__ = ()


class MaxExpression(NumericExpression):
    """
    Maximum expressions::

        max(x, y, ...)
    """

    __slots__ = ()

    # This operator does not have an infix representation
    PRECEDENCE = None

    def nargs(self):
        return len(self._args_)

    def _apply_operation(self, result):
        return max(result)

    def getname(self, *args, **kwds):
        return 'max'

    def _to_string(self, values, verbose, smap):
        return f"{self.getname()}({', '.join(values)})"


class NPV_MaxExpression(NPV_Mixin, MaxExpression):
    __slots__ = ()


class MinExpression(NumericExpression):
    """
    Minimum expressions::

        min(x, y, ...)
    """

    __slots__ = ()

    # This operator does not have an infix representation
    PRECEDENCE = None

    def nargs(self):
        return len(self._args_)

    def _apply_operation(self, result):
        return min(result)

    def getname(self, *args, **kwds):
        return 'min'

    def _to_string(self, values, verbose, smap):
        return f"{self.getname()}({', '.join(values)})"


class NPV_MinExpression(NPV_Mixin, MinExpression):
    __slots__ = ()


class ProductExpression(NumericExpression):
    """
    Product expressions::

        x*y
    """

    __slots__ = ()
    PRECEDENCE = 4

    def _compute_polynomial_degree(self, result):
        # NB: We can't use sum() here because None (non-polynomial)
        # overrides a numeric value (and sum() just ignores it - or
        # errors in py3k)
        a, b = result
        if a is None or b is None:
            return None
        else:
            return a + b

    def getname(self, *args, **kwds):
        return 'prod'

    def _is_fixed(self, args):
        # Anything times 0 equals 0, so one of the children is
        # fixed and has a value of 0, then this expression is fixed
        assert(len(args) == 2)
        if all(args):
            return True
        for i in (0, 1):
            if args[i] and value(self._args_[i]) == 0:
                return True
        return False

    def _apply_operation(self, result):
        _l, _r = result
        return _l * _r

    def _to_string(self, values, verbose, smap):
        if verbose:
            return f"{self.getname()}({', '.join(values)})"
        if values[0] in self._to_string.one:
            return values[1]
        if values[0] in self._to_string.minus_one:
            return f"- {values[1]}"
        return f"{values[0]}*{values[1]}"

    # Store these reference sets on the function for quick lookup
    _to_string.one = {"1", "1.0", "(1)", "(1.0)"}
    _to_string.minus_one = {"-1", "-1.0", "(-1)", "(-1.0)"}


class NPV_ProductExpression(NPV_Mixin, ProductExpression):
    __slots__ = ()


class MonomialTermExpression(ProductExpression):
    __slots__ = ()

    def getname(self, *args, **kwds):
        return 'mon'

    def create_node_with_local_data(self, args, classtype=None):
        if classtype is None:
            # If this doesn't look like a MonomialTermExpression, then
            # fall back on the expression generation system to sort out
            # what the appropriate return type is.
            try:
                if not (args[0].__class__ in native_types
                        or not args[0].is_potentially_variable()):
                    return args[0] * args[1]
                elif (args[1].__class__ in native_types
                      or not args[1].is_variable_type()):
                    return args[0] * args[1]
            except AttributeError:
                # Fall back on general expression generation
                return args[0] * args[1]
        return self.__class__(args)


class DivisionExpression(NumericExpression):
    """
    Division expressions::

        x/y
    """
    __slots__ = ()
    PRECEDENCE = 4

    def _compute_polynomial_degree(self, result):
        if result[1] == 0:
            return result[0]
        return None

    def getname(self, *args, **kwds):
        return 'div'

    def _to_string(self, values, verbose, smap):
        if verbose:
            return f"{self.getname()}({', '.join(values)})"
        return f"{values[0]}/{values[1]}"

    def _apply_operation(self, result):
        return result[0] / result[1]


class NPV_DivisionExpression(NPV_Mixin, DivisionExpression):
    __slots__ = ()


class SumExpressionBase(NumericExpression):
    """
    A base class for simple summation of expressions

    The class hierarchy for summation is different than for other
    expression types.  For example, ProductExpression defines
    the class for representing binary products, and sub-classes are
    specializations of that class.

    By contrast, the SumExpressionBase is not directly used to
    represent expressions.  Rather, this base class provides
    commonly used methods and data.  The reason is that some
    subclasses of SumExpressionBase are binary while others
    are n-ary.

    Thus, developers will need to treat checks for summation
    classes differently, depending on whether the binary/n-ary
    operations are different.
    """

    __slots__ = ()
    PRECEDENCE = 6

    def getname(self, *args, **kwds):
        return 'sum'

    def _apply_operation(self, result):
        return sum(result)

    def _compute_polynomial_degree(self, result):
        # NB: We can't use max() here because None (non-polynomial)
        # overrides a numeric value (and max() just ignores it)
        ans = 0
        for x in result:
            if x is None:
                return None
            elif ans < x:
                ans = x
        return ans

    def _to_string(self, values, verbose, smap):
        if verbose:
            return f"{self.getname()}({', '.join(values)})"

        for i in range(1, len(values)):
            val = values[i]
            if val[0] == '-':
                values[i] = ' - ' + val[1:].strip()
            elif len(val) > 3 and val[:2] == '(-' and val[-1] == ')' \
                 and _balanced_parens(val[1:-1]):
                values[i] = ' - ' + val[2:-1].strip()
            else:
                values[i] = ' + ' + val
        return ''.join(values)


<<<<<<< HEAD
class NPV_SumExpression(NPV_Mixin, SumExpressionBase):
    __slots__ = ()

    def create_potentially_variable_object(self):
        return SumExpression( self._args_ )

    def create_node_with_local_data(self, args, classtype=None):
        assert classtype is None
        try:
            npv_args = all(
                type(arg) in native_types or not arg.is_potentially_variable()
                for arg in args
            )
        except AttributeError:
            # We can hit this during expression replacement when the new
            # type is not a PyomoObject type, but is not in the
            # native_types set.  We will play it safe and clear the NPV flag
            npv_args = False
        if npv_args:
            return NPV_SumExpression(args)
        else:
            return SumExpression(args)


=======
>>>>>>> 4094ee4d
class SumExpression(SumExpressionBase):
    """
    Sum expression::

        x + y

    Args:
        args (list): Children nodes
    """
    __slots__ = ('_nargs','_shared_args')
    PRECEDENCE = 6

    def __init__(self, args):
        self._args_ = args
        self._shared_args = False
        self._nargs = len(self._args_)

    def add(self, new_arg):
        if new_arg.__class__ in native_numeric_types and new_arg == 0:
            return self
        # Clone 'self', because SumExpression are immutable
        self._shared_args = True
        self = self.__class__(self._args_)
        #
        if new_arg.__class__ is SumExpression or new_arg.__class__ is _MutableSumExpression:
            self._args_.extend( islice(new_arg._args_, new_arg._nargs) )
        elif not new_arg is None:
            self._args_.append(new_arg)
        self._nargs = len(self._args_)
        return self

    def nargs(self):
        return self._nargs

    @property
    def args(self):
        return self._args_[:self._nargs]

    def create_node_with_local_data(self, args, classtype=None):
        return super().create_node_with_local_data(list(args), classtype)


class NPV_SumExpression(NPV_Mixin, SumExpression):
    __slots__ = ()

    def create_potentially_variable_object(self):
        return SumExpression( self._args_ )

    def _apply_operation(self, result):
        l_, r_ = result
        return l_ + r_

    def _to_string(self, values, verbose, smap):
        if verbose:
            return f"{self.getname()}({', '.join(values)})"
        if values[1][0] == '-':
            return f"{values[0]} {values[1]}"
        return f"{values[0]} + {values[1]}"

    def create_node_with_local_data(self, args, classtype=None):
        assert classtype is None
        try:
            npv_args = all(
                type(arg) in native_types or not arg.is_potentially_variable()
                for arg in args
            )
        except AttributeError:
            # We can hit this during expression replacement when the new
            # type is not a PyomoObject type, but is not in the
            # native_types set.  We will play it safe and clear the NPV flag
            npv_args = False
        if npv_args:
            return NPV_SumExpression(args)
        else:
            return SumExpression(args)


class _MutableSumExpression(SumExpression):
    """
    A mutable SumExpression

    The :func:`add` method is slightly different in that it
    does not create a new sum expression, but modifies the
    :attr:`_args_` data in place.
    """

    __slots__ = ()

    def add(self, new_arg):
        if new_arg.__class__ in native_numeric_types and new_arg == 0:
            return self
        # Do not clone 'self', because _MutableSumExpression are mutable
        #self._shared_args = True
        #self = self.__class__(list(self.args))
        #
        if new_arg.__class__ is SumExpression or new_arg.__class__ is _MutableSumExpression:
            self._args_.extend( islice(new_arg._args_, new_arg._nargs) )
        elif not new_arg is None:
            self._args_.append(new_arg)
        self._nargs = len(self._args_)
        return self


class Expr_ifExpression(NumericExpression):
    """
    A logical if-then-else expression::

        Expr_if(IF_=x, THEN_=y, ELSE_=z)

    Args:
        IF_ (expression): A relational expression
        THEN_ (expression): An expression that is used if :attr:`IF_` is true.
        ELSE_ (expression): An expression that is used if :attr:`IF_` is false.
    """
    __slots__ = ('_if','_then','_else')

    # This operator does not have an infix representation
    PRECEDENCE = None

    # **NOTE**: This class evaluates the branching "_if" expression
    #           on a number of occasions. It is important that
    #           one uses __call__ for value() and NOT bool().

    def __init__(self, IF_=None, THEN_=None, ELSE_=None):
        if type(IF_) is tuple and THEN_==None and ELSE_==None:
            IF_, THEN_, ELSE_ = IF_
        self._args_ = (IF_, THEN_, ELSE_)
        self._if = IF_
        self._then = THEN_
        self._else = ELSE_
        if self._if.__class__ in native_numeric_types:
            self._if = as_numeric(self._if)

    def nargs(self):
        return 3

    def getname(self, *args, **kwds):
        return "Expr_if"

    def _is_fixed(self, args):
        assert(len(args) == 3)
        if args[1] and args[2]:
            return True
        if args[0]: # self._if.is_fixed():
            if value(self._if):
                return args[1] # self._then.is_fixed()
            else:
                return args[2] # self._else.is_fixed()
        else:
            return False

    def is_potentially_variable(self):
        return any(map(is_potentially_variable, self._args_))

    def _compute_polynomial_degree(self, result):
        _if, _then, _else = result
        if _if == 0:
            if _then == _else:
                return _then
            try:
                return _then if value(self._if) else _else
            except ValueError:
                pass
        return None

    def _to_string(self, values, verbose, smap):
        return f'{self.getname()}( ( {values[0]} ), then=( {values[1]} ), ' \
            f'else=( {values[2]} ) )'

    def _apply_operation(self, result):
        _if, _then, _else = result
        return _then if _if else _else


class UnaryFunctionExpression(NumericExpression):
    """
    An expression object used to define intrinsic functions (e.g. sin, cos, tan).

    Args:
        args (tuple): Children nodes
        name (string): The function name
        fcn: The function that is used to evaluate this expression
    """
    __slots__ = ('_fcn', '_name')

    # This operator does not have an infix representation
    PRECEDENCE = None

    def __init__(self, args, name=None, fcn=None):
        if type(args) is not tuple:
            args = (args,)
        self._args_ = args
        self._name = name
        self._fcn = fcn

    def nargs(self):
        return 1

    def create_node_with_local_data(self, args, classtype=None):
        if classtype is None:
            classtype = self.__class__
        return classtype(args, self._name, self._fcn)

    def getname(self, *args, **kwds):
        return self._name

    def _to_string(self, values, verbose, smap):
        return f"{self.getname()}({', '.join(values)})"

    def _compute_polynomial_degree(self, result):
        if result[0] == 0:
            return 0
        else:
            return None

    def _apply_operation(self, result):
        return self._fcn(result[0])


class NPV_UnaryFunctionExpression(NPV_Mixin, UnaryFunctionExpression):
    __slots__ = ()


# NOTE: This should be a special class, since the expression generation relies
# on the Python __abs__ method.
class AbsExpression(UnaryFunctionExpression):
    """
    An expression object for the :func:`abs` function.

    Args:
        args (tuple): Children nodes
    """
    __slots__ = ()

    def __init__(self, arg):
        super(AbsExpression, self).__init__(arg, 'abs', abs)

    def create_node_with_local_data(self, args, classtype=None):
        if classtype is None:
            classtype = self.__class__
        return classtype(args)


class NPV_AbsExpression(NPV_Mixin, AbsExpression):
    __slots__ = ()


class LinearExpression(NumericExpression):
    """
    An expression object linear polynomials.

    Args:
        args (tuple): Children nodes
    """
    __slots__ = (
        'constant',          # The constant term
        'linear_coefs',      # Linear coefficients
        'linear_vars',       # Linear variables
        '_args_cache_',
    )

    PRECEDENCE = 6

    def __init__(self, args=None, constant=None, linear_coefs=None, linear_vars=None):
        """A linear expression of the form `const + sum_i(c_i*x_i).

        You can specify args OR (constant, linear_coefs, and
        linear_vars).  If args is provided, it should be a list that
        contains the constant, followed by a series of
        :py:class:`MonomialTermExpression` objects. Alternatively, you
        can specify the constant, the list of linear_coeffs and the list
        of linear_vars separately. Note that these lists are NOT copied.

        """
        # I am not sure why LinearExpression allows omitting args, but
        # it does.  If they are provided, they should be the (non-zero)
        # constant followed by MonomialTermExpressions.
        if args:
            if any(arg is not None for arg in
                   (constant, linear_coefs, linear_vars)):
                raise ValueError("Cannot specify both args and any of "
                                 "{constant, linear_coeffs, or linear_vars}")
            if len(args) > 1 and (args[1].__class__ in native_types
                                  or not args[1].is_potentially_variable()):
                deprecation_warning(
                    "LinearExpression has been updated to expect args= to "
                    "be a constant followed by MonomialTermExpressions.  "
                    "The older format (`[const, coefficient_1, ..., "
                    "variable_1, ...]`) is deprecated.", version='6.2')
                args = args[:1] + list(map(
                    MonomialTermExpression,
                    zip(args[1:1+len(args)//2], args[1+len(args)//2:])))
            self._args_ = args
        else:
            self.constant = constant if constant is not None else 0
            self.linear_coefs = linear_coefs if linear_coefs else []
            self.linear_vars = linear_vars if linear_vars else []
            self._args_cache_ = []

    def nargs(self):
        return len(self.linear_vars) + (
            0 if (self.constant is None
                  or (self.constant.__class__ in native_numeric_types
                      and not self.constant)) else 1
        )

    @property
    def _args_(self):
        nargs = self.nargs()
        if len(self._args_cache_) != nargs:
            if len(self.linear_vars) == nargs:
                self._args_cache_ = []
            else:
                self._args_cache_ = [self.constant]
            self._args_cache_.extend(
                map(MonomialTermExpression,
                    zip(self.linear_coefs, self.linear_vars)))
        elif len(self.linear_vars) != nargs:
            self._args_cache_[0] = self.constant
        return self._args_cache_

    @_args_.setter
    def _args_(self, value):
        self._args_cache_ = list(value)
        if not self._args_cache_:
            self.constant = 0
            self.linear_coefs = []
            self.linear_vars = []
            return
        if self._args_cache_[0].__class__ is not MonomialTermExpression:
            self.constant = value[0]
            first_var = 1
        else:
            self.constant = 0
            first_var = 0
        self.linear_coefs, self.linear_vars = zip(
            *map(attrgetter('args'), value[first_var:]))
        self.linear_coefs = list(self.linear_coefs)
        self.linear_vars = list(self.linear_vars)

    def create_node_with_local_data(self, args, classtype=None):
        if classtype is not None:
            return classtype(args)
        else:
            const = 0
            new_args = []
            for arg in args:
                if arg.__class__ is MonomialTermExpression:
                    new_args.append(arg)
                elif arg.__class__ in native_types or arg.is_constant():
                    const += arg
                else:
                    return SumExpression(args)
            if not new_args:
                return const
            if const:
                new_args.insert(0, const)
            return self.__class__(new_args)

    def getname(self, *args, **kwds):
        return 'sum'

    def _compute_polynomial_degree(self, result):
        return 1 if not self.is_fixed() else 0

    def _is_fixed(self, values=None):
        return all(v.fixed for v in self.linear_vars)

    def is_fixed(self):
        return self._is_fixed()

    def _to_string(self, values, verbose, smap):
        if not values:
            values = ['0']
        if verbose:
            return f"{self.getname()}({', '.join(values)})"

        for i in range(1, len(values)):
            term = values[i]
            if term[0] not in '+-':
                values[i] = '+ ' + term
            elif term[1] != ' ':
                values[i] = term[0] + ' ' + term[1:]
        return ' '.join(values)

    def is_potentially_variable(self):
        return len(self.linear_vars) > 0

    def _apply_operation(self, result):
        return sum(result)

    #@profile
    def _combine_expr(self, etype, _other):
        if etype == _add or etype == _sub or etype == -_add or etype == -_sub:
            #
            # if etype == _sub,  then _MutableLinearExpression - VAL
            # if etype == -_sub, then VAL - _MutableLinearExpression
            #
            if etype == _sub:
                omult = -1
            else:
                omult = 1
            if etype == -_sub:
                self.constant *= -1
                for i,c in enumerate(self.linear_coefs):
                    self.linear_coefs[i] = -c

            if _other.__class__ in native_numeric_types or not _other.is_potentially_variable():
                self.constant = self.constant + omult * _other
            #
            # WEH - These seem like uncommon cases, so I think we should defer processing them
            #       until _decompose_linear_terms
            #
            #elif _other.__class__ is _MutableLinearExpression:
            #    self.constant = self.constant + omult * _other.constant
            #    for c,v in zip(_other.linear_coefs, _other.linear_vars):
            #        self.linear_coefs.append(omult*c)
            #        self.linear_vars.append(v)
            #elif _other.__class__ is SumExpression or _other.__class__ is _MutableSumExpression:
            #    for e in _other._args_:
            #        for c,v in _decompose_linear_terms(e, multiplier=omult):
            #            if v is None:
            #                self.constant += c
            #            else:
            #                self.linear_coefs.append(c)
            #                self.linear_vars.append(v)
            else:
                for c,v in _decompose_linear_terms(_other, multiplier=omult):
                    if v is None:
                        self.constant += c
                    else:
                        self.linear_coefs.append(c)
                        self.linear_vars.append(v)

        elif etype == _mul or etype == -_mul:
            if _other.__class__ in native_numeric_types:
                multiplier = _other
            elif _other.is_potentially_variable():
                if len(self.linear_vars) > 0:
                    raise ValueError("Cannot multiply a linear expression with a variable expression")
                #
                # The linear expression is a constant, so re-initialize it with
                # a single term that multiplies the expression by the constant value.
                #
                c_ = self.constant
                self.constant = 0
                for c,v in _decompose_linear_terms(_other):
                    if v is None:
                        self.constant = c*c_
                    else:
                        self.linear_vars.append(v)
                        self.linear_coefs.append(c*c_)
                return self
            else:
                multiplier = _other

            if multiplier.__class__ in native_numeric_types and multiplier == 0:
                self.constant = 0
                self.linear_vars = []
                self.linear_coefs = []
            else:
                self.constant *= multiplier
                for i,c in enumerate(self.linear_coefs):
                    self.linear_coefs[i] = c*multiplier

        elif etype == _div:
            if _other.__class__ in native_numeric_types:
                divisor = _other
            elif _other.is_potentially_variable():
                raise ValueError("Unallowed operation on linear expression: division with a variable RHS")
            else:
                divisor = _other
            self.constant /= divisor
            for i,c in enumerate(self.linear_coefs):
                self.linear_coefs[i] = c/divisor

        elif etype == -_div:
            if self.is_potentially_variable():
                raise ValueError("Unallowed operation on linear expression: division with a variable RHS")
            return _other / self.constant

        elif etype == _neg:
            self.constant *= -1
            for i,c in enumerate(self.linear_coefs):
                self.linear_coefs[i] = - c

        else:
            raise ValueError("Unallowed operation on mutable linear expression: %d" % etype)    #pragma: no cover

        return self


class _MutableLinearExpression(LinearExpression):
    __slots__ = ()


#-------------------------------------------------------
#
# Functions used to generate expressions
#
#-------------------------------------------------------

def decompose_term(expr):
    """
    A function that returns a tuple consisting of (1) a flag indicated
    whether the expression is linear, and (2) a list of tuples that
    represents the terms in the linear expression.

    Args:
        expr (expression): The root node of an expression tree

    Returns:
        A tuple with the form ``(flag, list)``.  If :attr:`flag` is :const:`False`, then
        a nonlinear term has been found, and :const:`list` is :const:`None`.
        Otherwise, :const:`list` is a list of tuples: ``(coef, value)``.
        If :attr:`value` is :const:`None`, then this
        represents a constant term with value :attr:`coef`.  Otherwise,
        :attr:`value` is a variable object, and :attr:`coef` is the
        numeric coefficient.
    """
    if expr.__class__ in nonpyomo_leaf_types or not expr.is_potentially_variable():
        return True, [(expr,None)]
    elif expr.is_variable_type():
        return True, [(1,expr)]
    else:
        try:
            terms = [t_ for t_ in _decompose_linear_terms(expr)]
            return True, terms
        except LinearDecompositionError:
            return False, None

class LinearDecompositionError(Exception):

    def __init__(self, message):
        super(LinearDecompositionError, self).__init__(message)


def _decompose_linear_terms(expr, multiplier=1):
    """
    A generator function that yields tuples for the linear terms
    in an expression.  If nonlinear terms are encountered, this function
    raises the :class:`LinearDecompositionError` exception.

    Args:
        expr (expression): The root node of an expression tree

    Yields:
        Tuples: ``(coef, value)``.  If :attr:`value` is :const:`None`,
        then this represents a constant term with value :attr:`coef`.
        Otherwise, :attr:`value` is a variable object, and :attr:`coef`
        is the numeric coefficient.

    Raises:
        :class:`LinearDecompositionError` if a nonlinear term is encountered.
    """
    if expr.__class__ in native_numeric_types or not expr.is_potentially_variable():
        yield (multiplier*expr,None)
    elif expr.is_variable_type():
        yield (multiplier,expr)
    elif expr.__class__ is MonomialTermExpression:
        yield (multiplier*expr._args_[0], expr._args_[1])
    elif expr.__class__ is ProductExpression:
        if expr._args_[0].__class__ in native_numeric_types or not expr._args_[0].is_potentially_variable():
            yield from _decompose_linear_terms(expr._args_[1], multiplier*expr._args_[0])
        elif expr._args_[1].__class__ in native_numeric_types or not expr._args_[1].is_potentially_variable():
            yield from _decompose_linear_terms(expr._args_[0], multiplier*expr._args_[1])
        else:
            raise LinearDecompositionError("Quadratic terms exist in a product expression.")
    elif expr.__class__ is DivisionExpression:
        if expr._args_[1].__class__ in native_numeric_types or not expr._args_[1].is_potentially_variable():
            yield from _decompose_linear_terms(expr._args_[0], multiplier/expr._args_[1])
        else:
            raise LinearDecompositionError("Unexpected nonlinear term (division)")
    elif expr.__class__ is SumExpression or expr.__class__ is _MutableSumExpression:
        for arg in expr.args:
            yield from _decompose_linear_terms(arg, multiplier)
    elif expr.__class__ is NegationExpression:
        yield from _decompose_linear_terms(expr._args_[0], -multiplier)
    elif expr.__class__ is LinearExpression or expr.__class__ is _MutableLinearExpression:
        if not (expr.constant.__class__ in native_numeric_types and expr.constant == 0):
            yield (multiplier*expr.constant,None)
        if len(expr.linear_coefs) > 0:
            for c,v in zip(expr.linear_coefs, expr.linear_vars):
                yield (multiplier*c,v)
    else:
        raise LinearDecompositionError("Unexpected nonlinear term")   #pragma: no cover


def _process_arg(obj):
    # Note: caller is responsible for filtering out native types and
    # expressions.
    if not obj.is_numeric_type():
        if hasattr(obj, 'as_binary'):
            # We assume non-numeric types that have an as_binary method
            # are instances of AutoLinkedBooleanVar.  Calling as_binary
            # will return a valid Binary Var (and issue the appropriate
            # deprecation warning)
            obj = obj.as_binary()
        else:
            # User assistance: provide a helpful exception when using an
            # indexed object in an expression
            if obj.is_component_type() and obj.is_indexed():
                raise TypeError(
                    "Argument for expression is an indexed numeric "
                    "value\nspecified without an index:\n\t%s\nIs this "
                    "value defined over an index that you did not specify?"
                    % (obj.name, ) )

            raise TypeError(
                "Attempting to use a non-numeric type (%s) in a "
                "numeric context." % (obj.__class__.__name__,))
    elif obj.is_constant():
        # Resolve constants (e.g., immutable scalar Params & NumericConstants)
        return value(obj)
    return obj


#@profile
def _generate_sum_expression(etype, _self, _other):

    if etype > _inplace:
        etype -= _inplace

    if _self.__class__ is _MutableLinearExpression:
        try:
            if etype >= _unary:
                return _self._combine_expr(etype, None)
            if _other.__class__ is not _MutableLinearExpression:
                if not (_other.__class__ in native_types or _other.is_expression_type()):
                    _other = _process_arg(_other)
            return _self._combine_expr(etype, _other)
        except LinearDecompositionError:
            pass
    elif _other.__class__ is _MutableLinearExpression:
        try:
            if not (_self.__class__ in native_types or _self.is_expression_type()):
                _self = _process_arg(_self)
            return _other._combine_expr(-etype, _self)
        except LinearDecompositionError:
            pass

    #
    # A mutable sum is used as a context manager, so we don't
    # need to process it to see if it's entangled.
    #
    if not (_self.__class__ in native_types or _self.is_expression_type()):
        _self = _process_arg(_self)

    if etype == _neg:
        if _self.__class__ in native_numeric_types:
            return - _self
        elif _self.__class__ is MonomialTermExpression:
            tmp = _self._args_[0]
            if tmp.__class__ in native_numeric_types:
                return MonomialTermExpression((-tmp, _self._args_[1]))
            else:
                return MonomialTermExpression((NPV_NegationExpression((tmp,)), _self._args_[1]))
        elif _self.is_variable_type():
            return MonomialTermExpression((-1, _self))
        elif _self.is_potentially_variable():
            return NegationExpression((_self,))
        else:
            if _self.__class__ is NPV_NegationExpression:
                return _self._args_[0]
            return NPV_NegationExpression((_self,))

    if not (_other.__class__ in native_types or _other.is_expression_type()):
        _other = _process_arg(_other)

    if etype < 0:
        #
        # This may seem obvious, but if we are performing an
        # "R"-operation (i.e. reverse operation), then simply reverse
        # self and other.  This is legitimate as we are generating a
        # completely new expression here.
        #
        etype *= -1
        _self, _other = _other, _self

    if etype == _add:
        #
        # x + y
        #
        if (_self.__class__ is SumExpression and not _self._shared_args) or \
           _self.__class__ is _MutableSumExpression:
            return _self.add(_other)
        elif (_other.__class__ is SumExpression and not _other._shared_args) or \
            _other.__class__ is _MutableSumExpression:
            return _other.add(_self)
        elif _other.__class__ in native_numeric_types:
            if _other == 0:
                return _self
            if _self.__class__ in native_numeric_types:
                return _self + _other
            if _self.is_potentially_variable():
                return SumExpression([_self, _other])
            return NPV_SumExpression((_self, _other))
        elif _self.__class__ in native_numeric_types:
            if _self == 0:
                return _other
            if _other.is_potentially_variable():
                #return _LinearSumExpression((_self, _other))
                return SumExpression([_self, _other])
            return NPV_SumExpression((_self, _other))
        elif _other.is_potentially_variable():
            #return _LinearSumExpression((_self, _other))
            return SumExpression([_self, _other])
        elif _self.is_potentially_variable():
            #return _LinearSumExpression((_other, _self))
            #return SumExpression([_other, _self])
            return SumExpression([_self, _other])
        else:
            return NPV_SumExpression((_self, _other))

    elif etype == _sub:
        #
        # x - y
        #
        if (_self.__class__ is SumExpression and not _self._shared_args) or \
           _self.__class__ is _MutableSumExpression:
            return _self.add(-_other)
        elif _other.__class__ in native_numeric_types:
            if _self.__class__ in native_numeric_types:
                return _self - _other
            elif _other == 0:
                return _self
            if _self.is_potentially_variable():
                return SumExpression([_self, -_other])
            return NPV_SumExpression((_self, -_other))
        elif _self.__class__ in native_numeric_types:
            if _self == 0:
                if _other.__class__ is MonomialTermExpression:
                    tmp = _other._args_[0]
                    if tmp.__class__ in native_numeric_types:
                        return MonomialTermExpression((-tmp, _other._args_[1]))
                    return MonomialTermExpression((NPV_NegationExpression((_other._args_[0],)), _other._args_[1]))
                elif _other.is_variable_type():
                    return MonomialTermExpression((-1, _other))
                elif _other.is_potentially_variable():
                    return NegationExpression((_other,))
                return NPV_NegationExpression((_other,))
            elif _other.__class__ is MonomialTermExpression:
                return SumExpression([_self, MonomialTermExpression((-_other._args_[0], _other._args_[1]))])
            elif _other.is_variable_type():
                return SumExpression([_self, MonomialTermExpression((-1,_other))])
            elif _other.is_potentially_variable():
                return SumExpression([_self, NegationExpression((_other,))])
            return NPV_SumExpression((_self, NPV_NegationExpression((_other,))))
        elif _other.__class__ is MonomialTermExpression:
            return SumExpression([_self, MonomialTermExpression((-_other._args_[0], _other._args_[1]))])
        elif _other.is_variable_type():
            return SumExpression([_self, MonomialTermExpression((-1,_other))])
        elif _other.is_potentially_variable():
            return SumExpression([_self, NegationExpression((_other,))])
        elif _self.is_potentially_variable():
            return SumExpression([_self, NPV_NegationExpression((_other,))])
        else:
            return NPV_SumExpression((_self, NPV_NegationExpression((_other,))))

    raise RuntimeError("Unknown expression type '%s'" % etype)      #pragma: no cover

#@profile
def _generate_mul_expression(etype, _self, _other):

    if etype > _inplace:
        etype -= _inplace

    if _self.__class__ is _MutableLinearExpression:
        try:
            if _other.__class__ is not _MutableLinearExpression:
                if not (_other.__class__ in native_types or _other.is_expression_type()):
                    _other = _process_arg(_other)
            return _self._combine_expr(etype, _other)
        except LinearDecompositionError:
            pass
    elif _other.__class__ is _MutableLinearExpression:
        try:
            if not (_self.__class__ in native_types or _self.is_expression_type()):
                _self = _process_arg(_self)
            return _other._combine_expr(-etype, _self)
        except LinearDecompositionError:
            pass

    #
    # A mutable sum is used as a context manager, so we don't
    # need to process it to see if it's entangled.
    #
    if not (_self.__class__ in native_types or _self.is_expression_type()):
        _self = _process_arg(_self)

    if not (_other.__class__ in native_types or _other.is_expression_type()):
        _other = _process_arg(_other)

    if etype < 0:
        #
        # This may seem obvious, but if we are performing an
        # "R"-operation (i.e. reverse operation), then simply reverse
        # self and other.  This is legitimate as we are generating a
        # completely new expression here.
        #
        etype *= -1
        _self, _other = _other, _self

    if etype == _mul:
        #
        # x * y
        #
        if _other.__class__ in native_numeric_types:
            if _self.__class__ in native_numeric_types:
                return _self * _other
            elif _other == 0:
                return 0
            elif _other == 1:
                return _self
            if _self.is_variable_type():
                return MonomialTermExpression((_other, _self))
            elif _self.__class__ is MonomialTermExpression:
                tmp = _self._args_[0]
                if tmp.__class__ in native_numeric_types:
                    return MonomialTermExpression((_other*tmp, _self._args_[1]))
                else:
                    return MonomialTermExpression((NPV_ProductExpression((_other,tmp)), _self._args_[1]))
            elif _self.is_potentially_variable():
                return ProductExpression((_self, _other))
            return NPV_ProductExpression((_self, _other))
        elif _self.__class__ in native_numeric_types:
            if _self == 0:
                return 0
            elif _self == 1:
                return _other
            if _other.is_variable_type():
                return MonomialTermExpression((_self, _other))
            elif _other.__class__ is MonomialTermExpression:
                tmp = _other._args_[0]
                if tmp.__class__ in native_numeric_types:
                    return MonomialTermExpression((_self*tmp, _other._args_[1]))
                else:
                    return MonomialTermExpression((NPV_ProductExpression((_self,tmp)), _other._args_[1]))
            elif _other.is_potentially_variable():
                return ProductExpression((_self, _other))
            return NPV_ProductExpression((_self, _other))
        elif _other.is_variable_type():
            if _self.is_potentially_variable():
                return ProductExpression((_self, _other))
            return MonomialTermExpression((_self, _other))
        elif _other.is_potentially_variable():
            return ProductExpression((_self, _other))
        elif _self.is_variable_type():
            return MonomialTermExpression((_other, _self))
        elif _self.is_potentially_variable():
            return ProductExpression((_self, _other))
        else:
            return NPV_ProductExpression((_self, _other))

    elif etype == _div:
        #
        # x / y
        #
        if _other.__class__ in native_numeric_types:
            if _other == 1:
                return _self
            elif not _other:
                raise ZeroDivisionError()
            elif _self.__class__ in native_numeric_types:
                return _self / _other
            if _self.is_variable_type():
                return MonomialTermExpression((1/_other, _self))
            elif _self.__class__ is MonomialTermExpression:
                return MonomialTermExpression((_self._args_[0]/_other, _self._args_[1]))
            elif _self.is_potentially_variable():
                return DivisionExpression((_self, _other))
            return NPV_DivisionExpression((_self, _other))
        elif _self.__class__ in native_numeric_types:
            if _self == 0:
                return 0
            elif _other.is_potentially_variable():
                return DivisionExpression((_self, _other))
            return NPV_DivisionExpression((_self, _other))
        elif _other.is_potentially_variable():
            return DivisionExpression((_self, _other))
        elif _self.is_potentially_variable():
            if _self.is_variable_type():
                return MonomialTermExpression((NPV_DivisionExpression((1, _other)), _self))
            return DivisionExpression((_self, _other))
        else:
            return NPV_DivisionExpression((_self, _other))

    raise RuntimeError("Unknown expression type '%s'" % etype)      #pragma: no cover


#@profile
def _generate_other_expression(etype, _self, _other):

    if etype > _inplace:
        etype -= _inplace

    #
    # A mutable sum is used as a context manager, so we don't
    # need to process it to see if it's entangled.
    #
    if not (_self.__class__ in native_types or _self.is_expression_type()):
        _self = _process_arg(_self)

    #
    # abs(x)
    #
    if etype == _abs:
        if _self.__class__ in native_numeric_types:
            return abs(_self)
        elif _self.is_potentially_variable():
            return AbsExpression(_self)
        else:
            return NPV_AbsExpression(_self)

    if not (_other.__class__ in native_types or _other.is_expression_type()):
        _other = _process_arg(_other)

    if etype < 0:
        #
        # This may seem obvious, but if we are performing an
        # "R"-operation (i.e. reverse operation), then simply reverse
        # self and other.  This is legitimate as we are generating a
        # completely new expression here.
        #
        etype *= -1
        _self, _other = _other, _self

    if etype == _pow:
        if _other.__class__ in native_numeric_types:
            if _other == 1:
                return _self
            elif not _other:
                return 1
            elif _self.__class__ in native_numeric_types:
                return _self ** _other
            elif _self.is_potentially_variable():
                return PowExpression((_self, _other))
            return NPV_PowExpression((_self, _other))
        elif _self.__class__ in native_numeric_types:
            if _other.is_potentially_variable():
                return PowExpression((_self, _other))
            return NPV_PowExpression((_self, _other))
        elif _self.is_potentially_variable() or _other.is_potentially_variable():
            return PowExpression((_self, _other))
        else:
            return NPV_PowExpression((_self, _other))

    raise RuntimeError("Unknown expression type '%s'" % etype)      #pragma: no cover

def _generate_intrinsic_function_expression(arg, name, fcn):
    if not (arg.__class__ in native_types or arg.is_expression_type()):
        arg = _process_arg(arg)

    if arg.__class__ in native_types:
        return fcn(arg)
    elif arg.is_potentially_variable():
        return UnaryFunctionExpression(arg, name, fcn)
    else:
        return NPV_UnaryFunctionExpression(arg, name, fcn)

def _balanced_parens(arg):
    """Verify the string argument contains balanced parentheses.

    This checks that every open paren is balanced by a closed paren.
    That is, the infix string expression is likely to be valid.  This is
    primarily used to determine if a string that starts and ends with
    parens can have those parens removed.

    Examples:
        >>> a = "(( x + y ) * ( z - w ))"
        >>> _balanced_parens(a[1:-1])
        True
        >>> a = "( x + y ) * ( z - w )"
        >>> _balanced_parens(a[1:-1])
        False
    """
    _parenCount = 0
    for c in arg:
        if c == '(':
            _parenCount += 1
        elif c == ')':
            _parenCount -= 1
            if _parenCount < 0:
                return False
    return _parenCount == 0


NPV_expression_types = set(
   [NPV_NegationExpression,
    NPV_ExternalFunctionExpression,
    NPV_PowExpression,
    NPV_ProductExpression,
    NPV_DivisionExpression,
    NPV_SumExpression,
    NPV_UnaryFunctionExpression,
    NPV_AbsExpression])
<|MERGE_RESOLUTION|>--- conflicted
+++ resolved
@@ -612,33 +612,6 @@
         return ''.join(values)
 
 
-<<<<<<< HEAD
-class NPV_SumExpression(NPV_Mixin, SumExpressionBase):
-    __slots__ = ()
-
-    def create_potentially_variable_object(self):
-        return SumExpression( self._args_ )
-
-    def create_node_with_local_data(self, args, classtype=None):
-        assert classtype is None
-        try:
-            npv_args = all(
-                type(arg) in native_types or not arg.is_potentially_variable()
-                for arg in args
-            )
-        except AttributeError:
-            # We can hit this during expression replacement when the new
-            # type is not a PyomoObject type, but is not in the
-            # native_types set.  We will play it safe and clear the NPV flag
-            npv_args = False
-        if npv_args:
-            return NPV_SumExpression(args)
-        else:
-            return SumExpression(args)
-
-
-=======
->>>>>>> 4094ee4d
 class SumExpression(SumExpressionBase):
     """
     Sum expression::
