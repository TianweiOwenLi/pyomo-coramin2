--- conflicted
+++ resolved
@@ -10,12 +10,7 @@
 
 from .diff_with_sympy import differentiate as sympy_diff
 from .diff_with_pyomo import reverse_sd, reverse_ad
-<<<<<<< HEAD
-from pyutilib.enum import Enum
-=======
 import enum
-from pyomo.core.kernel.component_map import ComponentMap
->>>>>>> 9fd8cbcc
 
 
 class Modes(str, enum.Enum):
