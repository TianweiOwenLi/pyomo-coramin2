#  ___________________________________________________________________________
#
#  Pyomo: Python Optimization Modeling Objects
#  Copyright 2017 National Technology and Engineering Solutions of Sandia, LLC
#  Under the terms of Contract DE-NA0003525 with National Technology and
#  Engineering Solutions of Sandia, LLC, the U.S. Government retains certain
#  rights in this software.
#  This software is distributed under the 3-clause BSD License.
#  ___________________________________________________________________________

__all__ = ('value', 'is_constant', 'is_fixed', 'is_variable_type',
           'is_potentially_variable', 'NumericValue', 'ZeroConstant',
           'native_numeric_types', 'native_types', 'nonpyomo_leaf_types',
           'polynomial_degree')

import sys
import logging

<<<<<<< HEAD
=======
from pyomo.common.dependencies import numpy as np, numpy_available
from pyomo.common.deprecation import deprecated
>>>>>>> c7cc7c26
from pyomo.core.expr.expr_common import \
    (_add, _sub, _mul, _div, _pow,
     _neg, _abs, _radd,
     _rsub, _rmul, _rdiv, _rpow,
     _iadd, _isub, _imul, _idiv,
     _ipow, _lt, _le, _eq)

from pyomo.core.pyomoobject import PyomoObject
from pyomo.core.expr.expr_errors import TemplateExpressionError

logger = logging.getLogger('pyomo.core')


def _generate_sum_expression(etype, _self, _other):
    raise RuntimeError("incomplete import of Pyomo expression system")  #pragma: no cover
def _generate_mul_expression(etype, _self, _other):
    raise RuntimeError("incomplete import of Pyomo expression system")  #pragma: no cover
def _generate_other_expression(etype, _self, _other):
    raise RuntimeError("incomplete import of Pyomo expression system")  #pragma: no cover
def _generate_relational_expression(etype, lhs, rhs):
    raise RuntimeError("incomplete import of Pyomo expression system")  #pragma: no cover

##------------------------------------------------------------------------
##
## Standard types of expressions
##
##------------------------------------------------------------------------

class NonNumericValue(object):
    """An object that contains a non-numeric value

    Constructor Arguments:
        value           The initial value.
    """
    __slots__ = ('value',)

    def __init__(self, value):
        self.value = value

    def __str__(self):
        return str(self.value)

    def __getstate__(self):
        state = {}
        state['value'] = getattr(self,'value')
        return state

    def __setstate__(self, state):
        setattr(self, 'value', state['value'])


#: Python set used to identify numeric constants, boolean values, strings
#: and instances of
#: :class:`NonNumericValue <pyomo.core.expr.numvalue.NonNumericValue>`,
#: which is commonly used in code that walks Pyomo expression trees.
#:
#: :data:`nonpyomo_leaf_types` = :data:`native_types <pyomo.core.expr.numvalue.native_types>` + { :data:`NonNumericValue <pyomo.core.expr.numvalue.NonNumericValue>` }
nonpyomo_leaf_types = set([NonNumericValue])


# It is *significantly* faster to build the list of types we want to
# test against as a "static" set, and not to regenerate it locally for
# every call.  Plus, this allows us to dynamically augment the set
# with new "native" types (e.g., from NumPy)
#
# Note: These type sets are used in set_types.py for domain validation
#       For backward compatibility reasons, we include str in the set
#       of valid types for bool. We also avoid updating the numeric
#       and integer type sets when a new boolean type is registered
#       because not all boolean types exhibit numeric properties
#       (e.g., numpy.bool_)
#

#: Python set used to identify numeric constants.  This set includes
#: native Python types as well as numeric types from Python packages
#: like numpy, which may be registered by users.
native_numeric_types = set([ int, float, bool ])
native_integer_types = set([ int, bool ])
native_boolean_types = set([ int, bool, str, bytes ])
native_logical_types = {bool, }
pyomo_constant_types = set()  # includes NumericConstant

#: Python set used to identify numeric constants and related native
#: types.  This set includes
#: native Python types as well as numeric types from Python packages
#: like numpy.
#:
#: :data:`native_types` = :data:`native_numeric_types <pyomo.core.expr.numvalue.native_numeric_types>` + { str }
native_types = set([ bool, str, type(None), slice, bytes])

native_types.update( native_numeric_types )
native_types.update( native_integer_types )
native_types.update( native_boolean_types )
nonpyomo_leaf_types.update( native_types )

def RegisterNumericType(new_type):
    """
    A utility function for updating the set of types that are
    recognized to handle numeric values.

    The argument should be a class (e.g, numpy.float64).
    """
    global native_numeric_types
    global native_types
    native_numeric_types.add(new_type)
    native_types.add(new_type)
    nonpyomo_leaf_types.add(new_type)

def RegisterIntegerType(new_type):
    """
    A utility function for updating the set of types that are
    recognized to handle integer values. This also registers the type
    as numeric but does not register it as boolean.

    The argument should be a class (e.g., numpy.int64).
    """
    global native_numeric_types
    global native_integer_types
    global native_types
    native_numeric_types.add(new_type)
    native_integer_types.add(new_type)
    native_types.add(new_type)
    nonpyomo_leaf_types.add(new_type)

def RegisterBooleanType(new_type):
    """
    A utility function for updating the set of types that are
    recognized as handling boolean values. This function does not
    register the type of integer or numeric.

    The argument should be a class (e.g., numpy.bool_).
    """
    global native_boolean_types
    global native_types
    native_boolean_types.add(new_type)
    native_types.add(new_type)
    nonpyomo_leaf_types.add(new_type)

def value(obj, exception=True):
    """
    A utility function that returns the value of a Pyomo object or
    expression.

    Args:
        obj: The argument to evaluate. If it is None, a
            string, or any other primative numeric type,
            then this function simply returns the argument.
            Otherwise, if the argument is a NumericValue
            then the __call__ method is executed.
        exception (bool): If :const:`True`, then an exception should
            be raised when instances of NumericValue fail to
            evaluate due to one or more objects not being
            initialized to a numeric value (e.g, one or more
            variables in an algebraic expression having the
            value None). If :const:`False`, then the function
            returns :const:`None` when an exception occurs.
            Default is True.

    Returns: A numeric value or None.
    """
    if obj.__class__ in native_types:
        return obj
    if obj.__class__ in pyomo_constant_types:
        #
        # I'm commenting this out for now, but I think we should never expect
        # to see a numeric constant with value None.
        #
        #if exception and obj.value is None:
        #    raise ValueError(
        #        "No value for uninitialized NumericConstant object %s"
        #        % (obj.name,))
        return obj.value
    #
    # Test if we have a duck types for Pyomo expressions
    #
    try:
        obj.is_expression_type()
    except AttributeError:
        #
        # If not, then try to coerce this into a numeric constant.  If that
        # works, then return the object
        #
        try:
            check_if_numeric_type_and_cache(obj)
            return obj
        except:
            raise TypeError(
                "Cannot evaluate object with unknown type: %s" %
                (type(obj).__name__,))
    #
    # Evaluate the expression object
    #
    if exception:
        #
        # Here, we try to catch the exception
        #

        try:
            tmp = obj(exception=True)
            if tmp is None:
                raise ValueError(
                    "No value for uninitialized NumericValue object %s"
                    % (obj.name,))
            return tmp
        except TemplateExpressionError:
            # Template expressions work by catching this error type. So
            # we should defer this error handling and not log an error
            # message.
            raise
        except:
            logger.error(
                "evaluating object as numeric value: %s\n    (object: %s)\n%s"
                % (obj, type(obj), sys.exc_info()[1]))
            raise
    else:
        #
        # Here, we do not try to catch the exception
        #
        return obj(exception=False)


def is_constant(obj):
    """
    A utility function that returns a boolean that indicates
    whether the object is a constant.
    """
    # This method is rarely, if ever, called.  Plus, since the
    # expression generation (and constraint generation) system converts
    # everything to NumericValues, it is better (i.e., faster) to assume
    # that the obj is a NumericValue
    #
    # JDS: NB: I am not sure why we allow str to be a constant, but
    # since we have historically done so, we check for type membership
    # in native_types and not in native_numeric_types.
    #
    if obj.__class__ in native_types:
        return True
    try:
        return obj.is_constant()
    except AttributeError:
        pass
    try:
        # Now we need to confirm that we have an unknown numeric type
        check_if_numeric_type_and_cache(obj)
        # As this branch is only hit for previously unknown (to Pyomo)
        # types that behave reasonably like numbers, we know they *must*
        # be constant.
        return True
    except:
        raise TypeError(
            "Cannot assess properties of object with unknown type: %s"
            % (type(obj).__name__,))

def is_fixed(obj):
    """
    A utility function that returns a boolean that indicates
    whether the input object's value is fixed.
    """
    # JDS: NB: I am not sure why we allow str to be a constant, but
    # since we have historically done so, we check for type membership
    # in native_types and not in native_numeric_types.
    #
    if obj.__class__ in native_types:
        return True
    try:
        return obj.is_fixed()
    except AttributeError:
        pass
    try:
        # Now we need to confirm that we have an unknown numeric type
        check_if_numeric_type_and_cache(obj)
        # As this branch is only hit for previously unknown (to Pyomo)
        # types that behave reasonably like numbers, we know they *must*
        # be fixed.
        return True
    except:
        raise TypeError(
            "Cannot assess properties of object with unknown type: %s"
            % (type(obj).__name__,))

def is_variable_type(obj):
    """
    A utility function that returns a boolean indicating
    whether the input object is a variable.
    """
    if obj.__class__ in native_types:
        return False
    try:
        return obj.is_variable_type()
    except AttributeError:
        return False

def is_potentially_variable(obj):
    """
    A utility function that returns a boolean indicating
    whether the input object can reference variables.
    """
    if obj.__class__ in native_types:
        return False
    try:
        return obj.is_potentially_variable()
    except AttributeError:
        return False

def is_numeric_data(obj):
    """
    A utility function that returns a boolean indicating
    whether the input object is numeric and not potentially
    variable.
    """
    if obj.__class__ in native_numeric_types:
        return True
    elif obj.__class__ in native_types:
        # this likely means it is a string
        return False
    try:
        # Test if this is an expression object that 
        # is not potentially variable
        return not obj.is_potentially_variable()
    except AttributeError:
        pass
    try:
        # Now we need to confirm that we have an unknown numeric type
        check_if_numeric_type_and_cache(obj)
        # As this branch is only hit for previously unknown (to Pyomo)
        # types that behave reasonably like numbers, we know they *must*
        # be numeric data (unless an exception is raised).
        return True
    except:
        pass
    return False

def polynomial_degree(obj):
    """
    A utility function that returns an integer
    that indicates the polynomial degree for an
    object. boolean indicating
    """
    if obj.__class__ in native_numeric_types:
        return 0
    elif obj.__class__ in native_types:
        raise TypeError(
            "Cannot evaluate the polynomial degree of a non-numeric type: %s"
            % (type(obj).__name__,))
    try:
        return obj.polynomial_degree()
    except AttributeError:
        pass
    try:
        # Now we need to confirm that we have an unknown numeric type
        check_if_numeric_type_and_cache(obj)
        # As this branch is only hit for previously unknown (to Pyomo)
        # types that behave reasonably like numbers, we know they *must*
        # be a numeric constant.
        return 0
    except:
        raise TypeError(
            "Cannot assess properties of object with unknown type: %s"
            % (type(obj).__name__,))

#
# It is very common to have only a few constants in a model, but those
# constants get repeated many times.  KnownConstants lets us re-use /
# share constants we have seen before.
#
# Note:
#   For now, all constants are coerced to floats.  This avoids integer
#   division in Python 2.x.  (At least some of the time.)
#
#   When we eliminate support for Python 2.x, we will not need this
#   coercion.  The main difference in the following code is that we will
#   need to index KnownConstants by both the class type and value, since
#   INT, FLOAT and LONG values sometimes hash the same.
#
_KnownConstants = {}

def as_numeric(obj):
    """
    A function that creates a NumericConstant object that
    wraps Python numeric values.

    This function also manages a cache of constants.

    NOTE:  This function is only intended for use when
        data is added to a component.

    Args:
        obj: The numeric value that may be wrapped.

    Raises: TypeError if the object is in native_types and not in 
        native_numeric_types

    Returns: A NumericConstant object or the original object.
    """
    if obj.__class__ in native_numeric_types:
        val = _KnownConstants.get(obj, None)
        if val is not None:
            return val 
        #
        # Coerce the value to a float, if possible
        #
        try:
            obj = float(obj)
        except:
            pass
        #
        # Create the numeric constant.  This really
        # should be the only place in the code
        # where these objects are constructed.
        #
        retval = NumericConstant(obj)
        #
        # Cache the numeric constants.  We used a bounded cache size
        # to avoid unexpectedly large lists of constants.  There are
        # typically a small number of constants that need to be cached.
        #
        # NOTE:  A LFU policy might be more sensible here, but that
        # requires a more complex cache.  It's not clear that that
        # is worth the extra cost.
        #
        if len(_KnownConstants) < 1024:
            _KnownConstants[obj] = retval
            return retval
        #
        return retval
    #
    # Ignore objects that are duck types to work with Pyomo expressions
    #
    try:
        obj.is_expression_type()
        return obj
    except AttributeError:
        pass
    #
    # Test if the object looks like a number.  If so, register that type with a
    # warning.
    #
    try:
        return check_if_numeric_type_and_cache(obj)
    except:
        pass
    #
    # Generate errors
    #
    if obj.__class__ in native_types:
        raise TypeError("Cannot treat the value '%s' as a constant" % str(obj))
    raise TypeError(
        "Cannot treat the value '%s' as a constant because it has unknown "
        "type '%s'" % (str(obj), type(obj).__name__))


def check_if_numeric_type_and_cache(obj):
    """Test if the argument is a numeric type by checking if we can add
    zero to it.  If that works, then we cache the value and return a
    NumericConstant object.

    """
    obj_class = obj.__class__
    if obj_class is (obj + 0).__class__:
        #
        # Coerce the value to a float, if possible
        #
        try:
            obj = float(obj)
        except:
            pass
        #
        # obj may (or may not) be hashable, so we need this try
        # block so that things proceed normally for non-hashable
        # "numeric" types
        #
        retval = NumericConstant(obj)
        try:
            #
            # Create the numeric constant and add to the 
            # list of known constants.
            #
            # Note: we don't worry about the size of the
            # cache here, since we need to confirm that the
            # object is hashable.
            #
            _KnownConstants[obj] = retval
            #
            # If we get here, this is a reasonably well-behaving
            # numeric type: add it to the native numeric types
            # so that future lookups will be faster.
            #
            native_numeric_types.add(obj_class)
            native_types.add(obj_class)
            nonpyomo_leaf_types.add(obj_class)
            #
            # Generate a warning, since Pyomo's management of third-party
            # numeric types is more robust when registering explicitly.
            #
            logger.warning(
                """Dynamically registering the following numeric type:
    %s
Dynamic registration is supported for convenience, but there are known
limitations to this approach.  We recommend explicitly registering
numeric types using the following functions:
    RegisterNumericType(), RegisterIntegerType(), RegisterBooleanType()."""
                % (type(obj).__name__,))
        except:
            pass
        return retval


class NumericValue(PyomoObject):
    """
    This is the base class for numeric values used in Pyomo.
    """

    __slots__ = ()

    # This is required because we define __eq__
    __hash__ = None

    def __getstate__(self):
        """
        Prepare a picklable state of this instance for pickling.

        Nominally, __getstate__() should execute the following::

            state = super(Class, self).__getstate__()
            for i in Class.__slots__:
                state[i] = getattr(self,i)
            return state

        However, in this case, the (nominal) parent class is 'object',
        and object does not implement __getstate__.  So, we will
        check to make sure that there is a base __getstate__() to
        call.  You might think that there is nothing to check, but
        multiple inheritance could mean that another class got stuck
        between this class and "object" in the MRO.

        Further, since there are actually no slots defined here, the
        real question is to either return an empty dict or the
        parent's dict.
        """
        _base = super(NumericValue, self)
        if hasattr(_base, '__getstate__'):
            return _base.__getstate__()
        else:
            return {}

    def __setstate__(self, state):
        """
        Restore a pickled state into this instance

        Our model for setstate is for derived classes to modify
        the state dictionary as control passes up the inheritance
        hierarchy (using super() calls).  All assignment of state ->
        object attributes is handled at the last class before 'object',
        which may -- or may not (thanks to MRO) -- be here.
        """
        _base = super(NumericValue, self)
        if hasattr(_base, '__setstate__'):
            return _base.__setstate__(state)
        else:
            for key, val in state.items():
                # Note: per the Python data model docs, we explicitly
                # set the attribute using object.__setattr__() instead
                # of setting self.__dict__[key] = val.
                object.__setattr__(self, key, val)

    def getname(self, fully_qualified=False, name_buffer=None):
        """
        If this is a component, return the component's name on the owning
        block; otherwise return the value converted to a string
        """
        _base = super(NumericValue, self)
        if hasattr(_base,'getname'):
            return _base.getname(fully_qualified, name_buffer)
        else:
            return str(type(self))

    @property
    def name(self):
        return self.getname(fully_qualified=True)

    @property
    def local_name(self):
        return self.getname(fully_qualified=False)

    def is_numeric_type(self):
        """Return True if this class is a Pyomo numeric object"""
        return True

    def is_constant(self):
        """Return True if this numeric value is a constant value"""
        return False

    def is_fixed(self):
        """Return True if this is a non-constant value that has been fixed"""
        return False

    def is_potentially_variable(self):
        """Return True if variables can appear in this expression"""
        return False

    def is_relational(self):
        """
        Return True if this numeric value represents a relational expression.
        """
        return False

    def is_indexed(self):
        """Return True if this numeric value is an indexed object"""
        return False

    def polynomial_degree(self):
        """
        Return the polynomial degree of the expression.

        Returns:
            :const:`None`
        """
        return self._compute_polynomial_degree(None)

    def _compute_polynomial_degree(self, values):
        """
        Compute the polynomial degree of this expression given
        the degree values of its children.

        Args:
            values (list): A list of values that indicate the degree
                of the children expression.

        Returns:
            :const:`None`
        """
        return None

    def __float__(self):
        """
        Coerce the value to a floating point

        Raises:
            TypeError
        """
        raise TypeError(
"""Implicit conversion of Pyomo NumericValue type `%s' to a float is
disabled. This error is often the result of using Pyomo components as
arguments to one of the Python built-in math module functions when
defining expressions. Avoid this error by using Pyomo-provided math
functions.""" % (self.name,))

    def __int__(self):
        """
        Coerce the value to an integer

        Raises:
            TypeError
        """
        raise TypeError(
"""Implicit conversion of Pyomo NumericValue type `%s' to an integer is
disabled. This error is often the result of using Pyomo components as
arguments to one of the Python built-in math module functions when
defining expressions. Avoid this error by using Pyomo-provided math
functions.""" % (self.name,))

    def __lt__(self,other):
        """
        Less than operator

        This method is called when Python processes statements of the form::
        
            self < other
            other > self
        """
        return _generate_relational_expression(_lt, self, other)

    def __gt__(self,other):
        """
        Greater than operator

        This method is called when Python processes statements of the form::
        
            self > other
            other < self
        """
        return _generate_relational_expression(_lt, other, self)

    def __le__(self,other):
        """
        Less than or equal operator

        This method is called when Python processes statements of the form::
        
            self <= other
            other >= self
        """
        return _generate_relational_expression(_le, self, other)

    def __ge__(self,other):
        """
        Greater than or equal operator

        This method is called when Python processes statements of the form::
        
            self >= other
            other <= self
        """
        return _generate_relational_expression(_le, other, self)

    def __eq__(self,other):
        """
        Equal to operator

        This method is called when Python processes the statement::
        
            self == other
        """
        return _generate_relational_expression(_eq, self, other)

    def __add__(self,other):
        """
        Binary addition

        This method is called when Python processes the statement::
        
            self + other
        """
        return _generate_sum_expression(_add,self,other)

    def __sub__(self,other):
        """
        Binary subtraction

        This method is called when Python processes the statement::
        
            self - other
        """
        return _generate_sum_expression(_sub,self,other)

    def __mul__(self,other):
        """
        Binary multiplication

        This method is called when Python processes the statement::
        
            self * other
        """
        return _generate_mul_expression(_mul,self,other)

    def __div__(self,other):
        """
        Binary division

        This method is called when Python processes the statement::
        
            self / other
        """
        return _generate_mul_expression(_div,self,other)

    def __truediv__(self,other):
        """
        Binary division (when __future__.division is in effect)

        This method is called when Python processes the statement::
        
            self / other
        """
        return _generate_mul_expression(_div,self,other)

    def __pow__(self,other):
        """
        Binary power

        This method is called when Python processes the statement::
        
            self ** other
        """
        return _generate_other_expression(_pow,self,other)

    def __radd__(self,other):
        """
        Binary addition

        This method is called when Python processes the statement::
        
            other + self
        """
        return _generate_sum_expression(_radd,self,other)

    def __rsub__(self,other):
        """
        Binary subtraction

        This method is called when Python processes the statement::
        
            other - self
        """
        return _generate_sum_expression(_rsub,self,other)

    def __rmul__(self,other):
        """
        Binary multiplication

        This method is called when Python processes the statement::
        
            other * self

        when other is not a :class:`NumericValue <pyomo.core.expr.numvalue.NumericValue>` object.
        """
        return _generate_mul_expression(_rmul,self,other)

    def __rdiv__(self,other):
        """Binary division

        This method is called when Python processes the statement::
        
            other / self
        """
        return _generate_mul_expression(_rdiv,self,other)

    def __rtruediv__(self,other):
        """
        Binary division (when __future__.division is in effect)

        This method is called when Python processes the statement::
        
            other / self
        """
        return _generate_mul_expression(_rdiv,self,other)

    def __rpow__(self,other):
        """
        Binary power

        This method is called when Python processes the statement::
        
            other ** self
        """
        return _generate_other_expression(_rpow,self,other)

    def __iadd__(self,other):
        """
        Binary addition

        This method is called when Python processes the statement::
        
            self += other
        """
        return _generate_sum_expression(_iadd,self,other)

    def __isub__(self,other):
        """
        Binary subtraction

        This method is called when Python processes the statement::

            self -= other
        """
        return _generate_sum_expression(_isub,self,other)

    def __imul__(self,other):
        """
        Binary multiplication

        This method is called when Python processes the statement::

            self *= other
        """
        return _generate_mul_expression(_imul,self,other)

    def __idiv__(self,other):
        """
        Binary division

        This method is called when Python processes the statement::
        
            self /= other
        """
        return _generate_mul_expression(_idiv,self,other)

    def __itruediv__(self,other):
        """
        Binary division (when __future__.division is in effect)

        This method is called when Python processes the statement::
        
            self /= other
        """
        return _generate_mul_expression(_idiv,self,other)

    def __ipow__(self,other):
        """
        Binary power

        This method is called when Python processes the statement::
        
            self **= other
        """
        return _generate_other_expression(_ipow,self,other)

    def __neg__(self):
        """
        Negation

        This method is called when Python processes the statement::
        
            - self
        """
        return _generate_sum_expression(_neg, self, None)

    def __pos__(self):
        """
        Positive expression

        This method is called when Python processes the statement::
        
            + self
        """
        return self

    def __abs__(self):
        """ Absolute value

        This method is called when Python processes the statement::
        
            abs(self)
        """
        return _generate_other_expression(_abs,self, None)

    def to_string(self, verbose=None, labeler=None, smap=None,
                  compute_values=False):
        """
        Return a string representation of the expression tree.

        Args:
            verbose (bool): If :const:`True`, then the the string 
                representation consists of nested functions.  Otherwise,
                the string representation is an algebraic equation.
                Defaults to :const:`False`.
            labeler: An object that generates string labels for 
                variables in the expression tree.  Defaults to :const:`None`.

        Returns:
            A string representation for the expression tree.
        """
        if compute_values:
            try:
                return str(self())
            except:
                pass        
        if not self.is_constant():
            if smap:
                return smap.getSymbol(self, labeler)
            elif labeler is not None:
                return labeler(self)
        return self.__str__()


class NumericConstant(NumericValue):
    """An object that contains a constant numeric value.

    Constructor Arguments:
        value           The initial value.
    """

    __slots__ = ('value',)

    def __init__(self, value):
        self.value = value

    def __getstate__(self):
        state = super(NumericConstant, self).__getstate__()
        for i in NumericConstant.__slots__:
            state[i] = getattr(self,i)
        return state

    def is_constant(self):
        return True

    def is_fixed(self):
        return True

    def _compute_polynomial_degree(self, result):
        return 0

    def __str__(self):
        return str(self.value)

    def __nonzero__(self):
        """Return True if the value is defined and non-zero"""
        if self.value:
            return True
        if self.value is None:
            raise ValueError("Numeric Constant: value is undefined")
        return False

    __bool__ = __nonzero__

    def __call__(self, exception=True):
        """Return the constant value"""
        return self.value

    def pprint(self, ostream=None, verbose=False):
        if ostream is None:         #pragma:nocover
            ostream = sys.stdout
        ostream.write(str(self))


pyomo_constant_types.add(NumericConstant)

# We use as_numeric() so that the constant is also in the cache
ZeroConstant = as_numeric(0)


class NumericNDArray(np.ndarray if numpy_available else object):
    """An ndarray subclass that stores Pyomo numeric expressions"""

    def __array_ufunc__(self, ufunc, method, *inputs, **kwargs):
        if method == '__call__':
            # Convert all incoming types to ndarray (to prevent recursion)
            args = [np.asarray(i) for i in inputs]
            # Set the return type to be an 'object'.  This prevents the
            # logical operators from casting the result to a bool.  This
            # requires numpy >= 1.6
            kwargs['dtype'] = object

        # Delegate to the base ufunc, but return an instance of this
        # class so that additional operators hit this method.
        ans = getattr(ufunc, method)(*args, **kwargs)
        if isinstance(ans, np.ndarray):
            if ans.size == 1:
                return ans[0]
            return ans.view(NumericNDArray)
        else:
            return ans<|MERGE_RESOLUTION|>--- conflicted
+++ resolved
@@ -16,11 +16,7 @@
 import sys
 import logging
 
-<<<<<<< HEAD
-=======
 from pyomo.common.dependencies import numpy as np, numpy_available
-from pyomo.common.deprecation import deprecated
->>>>>>> c7cc7c26
 from pyomo.core.expr.expr_common import \
     (_add, _sub, _mul, _div, _pow,
      _neg, _abs, _radd,
