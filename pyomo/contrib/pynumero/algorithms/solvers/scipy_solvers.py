--- conflicted
+++ resolved
@@ -109,7 +109,6 @@
     OPTIONS.declare("method", ConfigValue(
         default="hybr",
         domain=In({"hybr", "lm"}),
-        #domain=str,
         description="Method used to solve for the function root",
         doc=(
             """The 'method' argument in the scipy.optimize.root function.
@@ -133,35 +132,12 @@
         return results
 
 
-<<<<<<< HEAD
-class _ScalarDenseSquareNlpSolver(DenseSquareNlpSolver):
-    # A base class for solvers for scalar equations.
-    # Not intended to be instantiated directly. Instead,
-    # NewtonNlpSolver or SecantNewtonNlpSolver should be used.
-
-    def __init__(self, nlp, timer=None, options=None):
-        super().__init__(nlp, timer=timer, options=options)
-        if nlp.n_primals() != 1:
-            raise RuntimeError(
-                "Cannot use the scipy.optimize.newton solver on an NLP with"
-                " more than one variable and equality constraint. Got %s"
-                " primals. Please use RootNlpSolver or FsolveNlpSolver instead."
-            )
-
-
-class NewtonNlpSolver(_ScalarDenseSquareNlpSolver):
-=======
 class NewtonNlpSolver(ScalarDenseSquareNlpSolver):
->>>>>>> 34f07c4f
     """A wrapper around the SciPy scalar Newton solver for NLP objects
 
     """
 
-<<<<<<< HEAD
-    OPTIONS = ConfigBlock(
-=======
     OPTIONS = ScalarDenseSquareNlpSolver.OPTIONS(
->>>>>>> 34f07c4f
         description="Options for SciPy newton wrapper",
     )
     OPTIONS.declare("tol", ConfigValue(
@@ -206,11 +182,7 @@
         return results
 
 
-<<<<<<< HEAD
-class SecantNewtonNlpSolver(_ScalarDenseSquareNlpSolver):
-=======
 class SecantNewtonNlpSolver(NewtonNlpSolver):
->>>>>>> 34f07c4f
     """A wrapper around the SciPy scalar Newton solver for NLP objects
     that takes a specified number of secant iterations (default is 2) to
     try to converge a linear equation quickly then switches to Newton's
@@ -222,18 +194,10 @@
     OPTIONS = ConfigBlock(
         description="Options for the SciPy Newton-secant hybrid",
     )
-<<<<<<< HEAD
-    OPTIONS.declare("tol", ConfigValue(
-        default=1e-8,
-        domain=float,
-        description="Convergence tolerance",
-    ))
-=======
     OPTIONS.declare_from(
         NewtonNlpSolver.OPTIONS,
         skip={"maxiter", "secant"},
     )
->>>>>>> 34f07c4f
     OPTIONS.declare("secant_iter", ConfigValue(
         default=2,
         domain=int,
@@ -242,14 +206,6 @@
             " to Newton's method."
         ),
     ))
-<<<<<<< HEAD
-    OPTIONS.declare("full_output", ConfigValue(
-        default=True,
-        domain=bool,
-        description="Whether underlying solver should return its full output",
-    ))
-=======
->>>>>>> 34f07c4f
     OPTIONS.declare("newton_iter", ConfigValue(
         default=50,
         domain=int,
@@ -467,11 +423,8 @@
 
 class PyomoNewtonSolver(PyomoScipySolver):
 
-<<<<<<< HEAD
-=======
     _solver_name = "scipy.newton"
 
->>>>>>> 34f07c4f
     def create_nlp_solver(self, **kwds):
         nlp = self.get_nlp()
         solver = NewtonNlpSolver(nlp, **kwds)
@@ -495,11 +448,7 @@
         results.problem.number_of_continuous_variables = nlp.n_primals()
 
         # Record solver data
-<<<<<<< HEAD
-        results.solver.name = "scipy.newton"
-=======
         results.solver.name = self._solver_name
->>>>>>> 34f07c4f
 
         results.solver.wallclock_time = self._timer.timers["solve"].total_time
 
@@ -524,13 +473,9 @@
         return results
 
 
-<<<<<<< HEAD
-class PyomoSecantNewtonSolver(PyomoScipySolver):
-=======
 class PyomoSecantNewtonSolver(PyomoNewtonSolver):
 
     _solver_name = "scipy.secant-newton"
->>>>>>> 34f07c4f
 
     def converged_with_secant(self):
         return self._nlp_solver.converged_with_secant
@@ -538,50 +483,4 @@
     def create_nlp_solver(self, **kwds):
         nlp = self.get_nlp()
         solver = SecantNewtonNlpSolver(nlp, **kwds)
-<<<<<<< HEAD
-        return solver
-
-    def get_pyomo_results(self, model, scipy_results):
-        nlp = self.get_nlp()
-        results = SolverResults()
-
-        if self._nlp_solver.options.full_output:
-            root, res = scipy_results
-        else:
-            root = scipy_results
-
-        # Record problem data
-        results.problem.name = model.name
-        results.problem.number_of_constraints = nlp.n_eq_constraints()
-        results.problem.number_of_variables = nlp.n_primals()
-        results.problem.number_of_binary_variables = 0
-        results.problem.number_of_integer_variables = 0
-        results.problem.number_of_continuous_variables = nlp.n_primals()
-
-        # Record solver data
-        results.solver.name = "scipy.secant-newton"
-
-        results.solver.wallclock_time = self._timer.timers["solve"].total_time
-
-        if self._nlp_solver.options.full_output:
-            # We only have access to any of this information if the solver was
-            # requested to return its full output.
-
-            # For this solver, res.flag is a string.
-            # If successful, it is 'converged'
-            results.solver.message = res.flag
-
-            if res.converged:
-                term_cond = TerminationCondition.feasible
-            else:
-                term_cond = TerminationCondition.Error
-            results.solver.termination_condition = term_cond
-            results.solver.status = TerminationCondition.to_solver_status(
-                results.solver.termination_condition
-            )
-
-            results.solver.number_of_function_evaluations = res.function_calls
-        return results
-=======
-        return solver
->>>>>>> 34f07c4f
+        return solver