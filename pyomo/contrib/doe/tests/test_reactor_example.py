#  ___________________________________________________________________________
#
#  Pyomo: Python Optimization Modeling Objects
#  Copyright (c) 2008-2022
#  National Technology and Engineering Solutions of Sandia, LLC
#  Under the terms of Contract DE-NA0003525 with National Technology and
#  Engineering Solutions of Sandia, LLC, the U.S. Government retains certain
#  rights in this software.
#  This software is distributed under the 3-clause BSD License.
#
#  Pyomo.DoE was produced under the Department of Energy Carbon Capture Simulation
#  Initiative (CCSI), and is copyright (c) 2022 by the software owners:
#  TRIAD National Security, LLC., Lawrence Livermore National Security, LLC.,
#  Lawrence Berkeley National Laboratory, Pacific Northwest National Laboratory,
#  Battelle Memorial Institute, University of Notre Dame,
#  The University of Pittsburgh, The University of Texas at Austin,
#  University of Toledo, West Virginia University, et al. All rights reserved.
#
#  NOTICE. This Software was developed under funding from the
#  U.S. Department of Energy and the U.S. Government consequently retains
#  certain rights. As such, the U.S. Government has been granted for itself
#  and others acting on its behalf a paid-up, nonexclusive, irrevocable,
#  worldwide license in the Software to reproduce, distribute copies to the
#  public, prepare derivative works, and perform publicly and display
#  publicly, and to permit other to do so.
#  ___________________________________________________________________________


# import libraries
from pyomo.common.dependencies import numpy as np, numpy_available, pandas_available

import pyomo.common.unittest as unittest
from pyomo.contrib.doe import DesignOfExperiments, MeasurementVariables,  DesignVariables
from pyomo.contrib.doe import model_option_lib, calculation_mode,finite_difference_step, objective_lib
from pyomo.environ import value, ConcreteModel
from pyomo.contrib.doe.examples.reactor_kinetics import create_model, disc_for_measure
from pyomo.opt import SolverFactory

ipopt_available = SolverFactory('ipopt').available()

<<<<<<< HEAD
class Test_example_options(unittest.TestCase):
    """ Test the three options in the kinetics example. 
    """
    def test_setUP(self):
        # parmest option 
        mod = create_model(model_option=model_option_lib.parmest)
        
        # global and block option
        mod = ConcreteModel()
        create_model(mod, model_option=model_option_lib.stage1)
        create_model(mod, model_option=model_option_lib.stage2)
        # both options need a given model, or raise errors 
        self.assertRaises(ValueError, create_model, model_option=model_option_lib.stage1)
        self.assertRaises(ValueError, create_model, model_option=model_option_lib.stage2)

        self.assertRaises(ValueError, create_model, model_option='NotDefine')
=======
>>>>>>> 21821ace

class Test_doe_object(unittest.TestCase):
    """Test the kinetics example with both the sequential_finite mode and the direct_kaug mode"""

    @unittest.skipIf(not ipopt_available, "The 'ipopt' solver is not available")
    @unittest.skipIf(not numpy_available, "Numpy is not available")
    @unittest.skipIf(not pandas_available, "Pandas is not available")
<<<<<<< HEAD
    def test_setUP(self):   
        ### Define inputs
        # Control time set [h]
        t_control = [0, 0.125, 0.25, 0.375, 0.5, 0.625, 0.75, 0.875, 1]
        # Define parameter nominal value 
        parameter_dict = {'A1': 84.79, 'A2': 371.72, 'E1': 7.78, 'E2': 15.05}

        # measurement object 
        variable_name = "C"
        indices = {0:['CA', 'CB', 'CC'], 1: t_control}

        measurements = MeasurementVariables()
        measurements.add_variables(variable_name, indices=indices, time_index_position = 1)

        # design object 
        exp_design = DesignVariables()
        
        # add CAO as design variable
        var_C = 'CA0'
        indices_C = {0:[0]}
        exp1_C = [5]
        exp_design.add_variables(var_C, indices = indices_C, time_index_position=0,
                                values=exp1_C,lower_bounds=1, upper_bounds=5)

        # add T as design variable
        var_T = 'T'
        indices_T = {0:t_control}
        exp1_T = [470, 300, 300, 300, 300, 300, 300, 300, 300]

        exp_design.add_variables(var_T, indices = indices_T, time_index_position=0,
                                values=exp1_T,lower_bounds=300, upper_bounds=700)

        
=======
    def test_setUP(self):
        from pyomo.contrib.doe.example import reactor_kinetics as reactor

        # define create model function
        createmod = reactor.create_model

        # discretizer
        disc = reactor.disc_for_measure

        # design variable and its control time set
        t_control = [0, 0.125, 0.25, 0.375, 0.5, 0.625, 0.75, 0.875, 1]
        dv_pass = {'CA0': [0], 'T': t_control}

        # Define measurement time points
        t_measure = [0, 0.125, 0.25, 0.375, 0.5, 0.625, 0.75, 0.875, 1]
        measure_pass = {'C': {'CA': t_measure, 'CB': t_measure, 'CC': t_measure}}
        measure_class = Measurements(measure_pass)

        # Define parameter nominal value
        parameter_dict = {
            'A1': 84.79085853498033,
            'A2': 371.71773413976416,
            'E1': 7.777032028026428,
            'E2': 15.047135137500822,
        }

        def generate_exp(t_set, CA0, T):
            """Generate experiments.
            t_set: time control set for T.
            CA0: CA0 value
            T: A list of T
            """
            assert len(t_set) == len(T), 'T should have the same length as t_set'

            T_con_initial = {}
            for t, tim in enumerate(t_set):
                T_con_initial[tim] = T[t]

            dv_dict_overall = {'CA0': {0: CA0}, 'T': T_con_initial}
            return dv_dict_overall

        # empty prior
        prior_all = np.zeros((4, 4))

        prior_pass = np.asarray(prior_all)

>>>>>>> 21821ace
        ### Test sequential_finite mode
        sensi_opt = calculation_mode.sequential_finite

        exp1 = [5, 570, 300, 300, 300, 300, 300, 300, 300, 300]

        exp_design.update_values(exp1)      

<<<<<<< HEAD
        doe_object = DesignOfExperiments(parameter_dict, 
                                         exp_design,
                                        measurements, 
                                        create_model,
                                        discretize_model=disc_for_measure)


        result = doe_object.compute_FIM(mode=sensi_opt,  
                                        scale_nominal_param_value=True,
                                    formula = finite_difference_step.central)


        result.calculate_FIM(doe_object.design_values)

        self.assertAlmostEqual(np.log10(result.trace), 2.7885, places=2)
        self.assertAlmostEqual(np.log10(result.det), 2.8218, places=2)
        self.assertAlmostEqual(np.log10(result.min_eig), -1.0123, places=2)

        ### check subset feature 
        sub_name = "C"
        sub_indices = {0: ["CB", "CC"], 1:[0.125, 0.25, 0.5, 0.75, 0.875] }

        measure_subset = MeasurementVariables()
        measure_subset.add_variables(sub_name, indices = sub_indices, time_index_position=1)
        sub_result = result.subset(measure_subset)
        sub_result.calculate_FIM(doe_object.design_values)
        
        self.assertAlmostEqual(np.log10(sub_result.trace), 2.5535, places=2)
        self.assertAlmostEqual(np.log10(sub_result.det), 1.3464, places=2)
        self.assertAlmostEqual(np.log10(sub_result.min_eig), -1.5386, places=2)

        
        ### Test direct_kaug mode
        sensi_opt = calculation_mode.direct_kaug
        # Define a new experiment
        exp1 = [5, 570, 400, 300, 300, 300, 300, 300, 300, 300]
        exp_design.update_values(exp1)

        doe_object = DesignOfExperiments(parameter_dict, 
                                         exp_design,
                                         measurements, 
                                         create_model,
                                        discretize_model=disc_for_measure)

        result = doe_object.compute_FIM(mode=sensi_opt,  
                                        scale_nominal_param_value=True,
                                    formula = finite_difference_step.central)
        
        result.calculate_FIM(doe_object.design_values)
        
        self.assertAlmostEqual(np.log10(result.trace), 2.7211, places=2)
        self.assertAlmostEqual(np.log10(result.det), 2.0845, places=2)
        self.assertAlmostEqual(np.log10(result.min_eig), -1.3510, places=2)

        
        ### Test stochastic_program mode

        exp1 = [5, 570, 300, 300, 300, 300, 300, 300, 300, 300]
        exp_design.update_values(exp1)

        # add a prior information (scaled FIM with T=500 and T=300 experiments)
        prior = np.asarray([[  28.67892806 ,   5.41249739 , -81.73674601 , -24.02377324],
        [   5.41249739 ,  26.40935036 , -12.41816477 , -139.23992532],
        [ -81.73674601 , -12.41816477 , 240.46276004 ,  58.76422806],
        [ -24.02377324 , -139.23992532 ,  58.76422806 , 767.25584508]])

        doe_object2 = DesignOfExperiments(parameter_dict, 
                                          exp_design,
                                         measurements, 
                                         create_model,
                                        prior_FIM=prior, 
                                        discretize_model=disc_for_measure)

        square_result, optimize_result= doe_object2.stochastic_program(if_optimize=True, 
                                                                       if_Cholesky=True, 
                                                                    scale_nominal_param_value=True, 
                                                                    objective_option=objective_lib.det, 
                                                                    L_initial=np.linalg.cholesky(prior))
        
        self.assertAlmostEqual(value(optimize_result.model.CA0[0]), 5.0, places=2)
        self.assertAlmostEqual(value(optimize_result.model.T[0.5]), 300, places=2)
        
=======
        doe_object = DesignOfExperiments(
            parameter_dict,
            dv_pass,
            measure_class,
            createmod,
            prior_FIM=prior_pass,
            discretize_model=disc,
            args=[True],
        )

        result = doe_object.compute_FIM(
            exp1,
            mode='sequential_finite',
            FIM_store_name='dynamic.csv',
            store_output='store_output',
            read_output=None,
            scale_nominal_param_value=True,
            formula='central',
        )

        result.calculate_FIM(doe_object.design_values)

        self.assertAlmostEqual(np.log10(result.trace), 2.96, places=2)
        self.assertAlmostEqual(result.FIM[0][1], 1.84, places=2)
        self.assertAlmostEqual(result.FIM[0][2], -70.238, places=2)

        ### Test direct_kaug mode
        exp2 = generate_exp(t_control, 5, [570, 300, 300, 300, 300, 300, 300, 300, 300])

        doe_object2 = DesignOfExperiments(
            parameter_dict,
            dv_pass,
            measure_class,
            createmod,
            prior_FIM=prior_pass,
            discretize_model=disc,
            args=[False],
        )
        result2 = doe_object2.compute_FIM(
            exp2,
            mode='direct_kaug',
            FIM_store_name='dynamic.csv',
            store_output='store_output',
            read_output=None,
            scale_nominal_param_value=True,
            formula='central',
        )

        result2.calculate_FIM(doe_object2.design_values)

        self.assertAlmostEqual(np.log10(result2.trace), 2.788587, places=2)
        self.assertAlmostEqual(np.log10(result2.det), 2.821840, places=2)
        self.assertAlmostEqual(np.log10(result2.min_eig), -1.012346, places=2)

        ### Test stochastic_program mode

        # prior
        exp1 = generate_exp(t_control, 3, [500, 300, 300, 300, 300, 300, 300, 300, 300])

        # add a prior information (scaled FIM with T=500 and T=300 experiments)
        prior = np.asarray(
            [
                [17.22501773, 14.37041814, -36.47520583, -71.0809284],
                [14.37041814, 34.96329376, -27.32915307, -169.61728922],
                [-36.47520583, -27.32915307, 78.42752049, 135.96877921],
                [-71.0809284, -169.61728922, 135.96877921, 829.77538611],
            ]
        )

        doe_object3 = DesignOfExperiments(
            parameter_dict,
            dv_pass,
            measure_class,
            createmod,
            prior_FIM=prior,
            discretize_model=disc,
            args=[True],
        )

        square_result, optimize_result = doe_object3.stochastic_program(
            exp1,
            if_optimize=True,
            if_Cholesky=True,
            scale_nominal_param_value=True,
            objective_option='det',
            L_initial=np.linalg.cholesky(prior),
        )

        self.assertAlmostEqual(value(optimize_result.model.T[0]), 300, places=2)
        self.assertAlmostEqual(value(optimize_result.model.T[0.5]), 300, places=2)
        self.assertAlmostEqual(np.log10(optimize_result.trace), 3.273840, places=2)
        self.assertAlmostEqual(np.log10(optimize_result.det), 5.506772, places=2)

>>>>>>> 21821ace

if __name__ == '__main__':
    unittest.main()<|MERGE_RESOLUTION|>--- conflicted
+++ resolved
@@ -30,33 +30,13 @@
 from pyomo.common.dependencies import numpy as np, numpy_available, pandas_available
 
 import pyomo.common.unittest as unittest
-from pyomo.contrib.doe import DesignOfExperiments, MeasurementVariables,  DesignVariables
-from pyomo.contrib.doe import model_option_lib, calculation_mode,finite_difference_step, objective_lib
-from pyomo.environ import value, ConcreteModel
-from pyomo.contrib.doe.examples.reactor_kinetics import create_model, disc_for_measure
+from pyomo.contrib.doe import DesignOfExperiments, Measurements
+from pyomo.environ import value
+
 from pyomo.opt import SolverFactory
 
 ipopt_available = SolverFactory('ipopt').available()
 
-<<<<<<< HEAD
-class Test_example_options(unittest.TestCase):
-    """ Test the three options in the kinetics example. 
-    """
-    def test_setUP(self):
-        # parmest option 
-        mod = create_model(model_option=model_option_lib.parmest)
-        
-        # global and block option
-        mod = ConcreteModel()
-        create_model(mod, model_option=model_option_lib.stage1)
-        create_model(mod, model_option=model_option_lib.stage2)
-        # both options need a given model, or raise errors 
-        self.assertRaises(ValueError, create_model, model_option=model_option_lib.stage1)
-        self.assertRaises(ValueError, create_model, model_option=model_option_lib.stage2)
-
-        self.assertRaises(ValueError, create_model, model_option='NotDefine')
-=======
->>>>>>> 21821ace
 
 class Test_doe_object(unittest.TestCase):
     """Test the kinetics example with both the sequential_finite mode and the direct_kaug mode"""
@@ -64,41 +44,6 @@
     @unittest.skipIf(not ipopt_available, "The 'ipopt' solver is not available")
     @unittest.skipIf(not numpy_available, "Numpy is not available")
     @unittest.skipIf(not pandas_available, "Pandas is not available")
-<<<<<<< HEAD
-    def test_setUP(self):   
-        ### Define inputs
-        # Control time set [h]
-        t_control = [0, 0.125, 0.25, 0.375, 0.5, 0.625, 0.75, 0.875, 1]
-        # Define parameter nominal value 
-        parameter_dict = {'A1': 84.79, 'A2': 371.72, 'E1': 7.78, 'E2': 15.05}
-
-        # measurement object 
-        variable_name = "C"
-        indices = {0:['CA', 'CB', 'CC'], 1: t_control}
-
-        measurements = MeasurementVariables()
-        measurements.add_variables(variable_name, indices=indices, time_index_position = 1)
-
-        # design object 
-        exp_design = DesignVariables()
-        
-        # add CAO as design variable
-        var_C = 'CA0'
-        indices_C = {0:[0]}
-        exp1_C = [5]
-        exp_design.add_variables(var_C, indices = indices_C, time_index_position=0,
-                                values=exp1_C,lower_bounds=1, upper_bounds=5)
-
-        # add T as design variable
-        var_T = 'T'
-        indices_T = {0:t_control}
-        exp1_T = [470, 300, 300, 300, 300, 300, 300, 300, 300]
-
-        exp_design.add_variables(var_T, indices = indices_T, time_index_position=0,
-                                values=exp1_T,lower_bounds=300, upper_bounds=700)
-
-        
-=======
     def test_setUP(self):
         from pyomo.contrib.doe.example import reactor_kinetics as reactor
 
@@ -145,98 +90,9 @@
 
         prior_pass = np.asarray(prior_all)
 
->>>>>>> 21821ace
         ### Test sequential_finite mode
-        sensi_opt = calculation_mode.sequential_finite
+        exp1 = generate_exp(t_control, 5, [300, 300, 300, 300, 300, 300, 300, 300, 300])
 
-        exp1 = [5, 570, 300, 300, 300, 300, 300, 300, 300, 300]
-
-        exp_design.update_values(exp1)      
-
-<<<<<<< HEAD
-        doe_object = DesignOfExperiments(parameter_dict, 
-                                         exp_design,
-                                        measurements, 
-                                        create_model,
-                                        discretize_model=disc_for_measure)
-
-
-        result = doe_object.compute_FIM(mode=sensi_opt,  
-                                        scale_nominal_param_value=True,
-                                    formula = finite_difference_step.central)
-
-
-        result.calculate_FIM(doe_object.design_values)
-
-        self.assertAlmostEqual(np.log10(result.trace), 2.7885, places=2)
-        self.assertAlmostEqual(np.log10(result.det), 2.8218, places=2)
-        self.assertAlmostEqual(np.log10(result.min_eig), -1.0123, places=2)
-
-        ### check subset feature 
-        sub_name = "C"
-        sub_indices = {0: ["CB", "CC"], 1:[0.125, 0.25, 0.5, 0.75, 0.875] }
-
-        measure_subset = MeasurementVariables()
-        measure_subset.add_variables(sub_name, indices = sub_indices, time_index_position=1)
-        sub_result = result.subset(measure_subset)
-        sub_result.calculate_FIM(doe_object.design_values)
-        
-        self.assertAlmostEqual(np.log10(sub_result.trace), 2.5535, places=2)
-        self.assertAlmostEqual(np.log10(sub_result.det), 1.3464, places=2)
-        self.assertAlmostEqual(np.log10(sub_result.min_eig), -1.5386, places=2)
-
-        
-        ### Test direct_kaug mode
-        sensi_opt = calculation_mode.direct_kaug
-        # Define a new experiment
-        exp1 = [5, 570, 400, 300, 300, 300, 300, 300, 300, 300]
-        exp_design.update_values(exp1)
-
-        doe_object = DesignOfExperiments(parameter_dict, 
-                                         exp_design,
-                                         measurements, 
-                                         create_model,
-                                        discretize_model=disc_for_measure)
-
-        result = doe_object.compute_FIM(mode=sensi_opt,  
-                                        scale_nominal_param_value=True,
-                                    formula = finite_difference_step.central)
-        
-        result.calculate_FIM(doe_object.design_values)
-        
-        self.assertAlmostEqual(np.log10(result.trace), 2.7211, places=2)
-        self.assertAlmostEqual(np.log10(result.det), 2.0845, places=2)
-        self.assertAlmostEqual(np.log10(result.min_eig), -1.3510, places=2)
-
-        
-        ### Test stochastic_program mode
-
-        exp1 = [5, 570, 300, 300, 300, 300, 300, 300, 300, 300]
-        exp_design.update_values(exp1)
-
-        # add a prior information (scaled FIM with T=500 and T=300 experiments)
-        prior = np.asarray([[  28.67892806 ,   5.41249739 , -81.73674601 , -24.02377324],
-        [   5.41249739 ,  26.40935036 , -12.41816477 , -139.23992532],
-        [ -81.73674601 , -12.41816477 , 240.46276004 ,  58.76422806],
-        [ -24.02377324 , -139.23992532 ,  58.76422806 , 767.25584508]])
-
-        doe_object2 = DesignOfExperiments(parameter_dict, 
-                                          exp_design,
-                                         measurements, 
-                                         create_model,
-                                        prior_FIM=prior, 
-                                        discretize_model=disc_for_measure)
-
-        square_result, optimize_result= doe_object2.stochastic_program(if_optimize=True, 
-                                                                       if_Cholesky=True, 
-                                                                    scale_nominal_param_value=True, 
-                                                                    objective_option=objective_lib.det, 
-                                                                    L_initial=np.linalg.cholesky(prior))
-        
-        self.assertAlmostEqual(value(optimize_result.model.CA0[0]), 5.0, places=2)
-        self.assertAlmostEqual(value(optimize_result.model.T[0.5]), 300, places=2)
-        
-=======
         doe_object = DesignOfExperiments(
             parameter_dict,
             dv_pass,
@@ -330,7 +186,6 @@
         self.assertAlmostEqual(np.log10(optimize_result.trace), 3.273840, places=2)
         self.assertAlmostEqual(np.log10(optimize_result.det), 5.506772, places=2)
 
->>>>>>> 21821ace
 
 if __name__ == '__main__':
     unittest.main()