"""Iteration code."""
from __future__ import division

import timeit

from pyomo.contrib.gdpopt.cut_generation import (add_integer_cut,
                                                 add_outer_approximation_cuts,
                                                 add_affine_cuts)
from pyomo.contrib.gdpopt.mip_solve import solve_LOA_master
from pyomo.contrib.gdpopt.nlp_solve import (solve_global_subproblem, solve_local_subproblem)
from pyomo.opt import TerminationCondition as tc
from pyomo.contrib.gdpopt.util import time_code, get_main_elapsed_time


def GDPopt_iteration_loop(solve_data, config):
    """Algorithm main loop.

    Returns True if successful convergence is obtained. False otherwise.

    """
    while solve_data.master_iteration < config.iterlim:
        # Set iteration counters for new master iteration.
        solve_data.master_iteration += 1
        solve_data.mip_iteration = 0
        solve_data.nlp_iteration = 0

        # print line for visual display
        config.logger.info(
            '---GDPopt Master Iteration %s---'
            % solve_data.master_iteration)

        # solve linear master problem
        with time_code(solve_data.timing, 'mip'):
            mip_result = solve_LOA_master(solve_data, config)

        # Check termination conditions
        if algorithm_should_terminate(solve_data, config):
            break

        # Solve NLP subproblem
        if solve_data.current_strategy == 'LOA':
            with time_code(solve_data.timing, 'nlp'):
                nlp_result = solve_local_subproblem(mip_result, solve_data, config)
            if nlp_result.feasible:
                add_outer_approximation_cuts(nlp_result, solve_data, config)
        elif solve_data.current_strategy == 'GLOA':
            with time_code(solve_data.timing, 'nlp'):
                nlp_result = solve_global_subproblem(mip_result, solve_data, config)
            if nlp_result.feasible:
                add_affine_cuts(nlp_result, solve_data, config)

        # Add integer cut
        add_integer_cut(
            mip_result.var_values, solve_data.linear_GDP, solve_data, config,
            feasible=nlp_result.feasible)

        # Check termination conditions
        if algorithm_should_terminate(solve_data, config):
            break


def algorithm_should_terminate(solve_data, config):
    """Check if the algorithm should terminate.

    Termination conditions based on solver options and progress.

    """
    # Check bound convergence
    if solve_data.LB + config.bound_tolerance >= solve_data.UB:
        config.logger.info(
            'GDPopt exiting on bound convergence. '
            'LB: {:.10g} + (tol {:.10g}) >= UB: {:.10g}'.format(
                solve_data.LB, config.bound_tolerance, solve_data.UB))
        if solve_data.LB == float('inf') and solve_data.UB == float('inf'):
            solve_data.results.solver.termination_condition = tc.infeasible
        elif solve_data.LB == float('-inf') and solve_data.UB == float('-inf'):
            solve_data.results.solver.termination_condition = tc.infeasible
        else:
            solve_data.results.solver.termination_condition = tc.optimal
        return True

    # Check iteration limit
    if solve_data.master_iteration >= config.iterlim:
        config.logger.info(
            'GDPopt unable to converge bounds '
            'after %s master iterations.'
            % (solve_data.master_iteration,))
        config.logger.info(
            'Final bound values: LB: {:.10g}  UB: {:.10g}'.format(
                solve_data.LB, solve_data.UB))
        solve_data.results.solver.termination_condition = tc.maxIterations
        return True

<<<<<<< HEAD
    if (timeit.default_timer() - solve_data.start_time) >= config.time_limit:
        config.logger.info(
            "GDPopt unable to converge bounds before time limit of %s seconds."
            % (config.time_limit,)
        )
=======
    # Check time limit
    if get_main_elapsed_time(solve_data.timing) > config.time_limit:
        config.logger.info(
            'GDPopt unable to converge bounds '
            'before time limit of {} seconds. '
            'Elapsed: {} seconds'
            .format(config.time_limit, get_main_elapsed_time(solve_data.timing)))
        config.logger.info(
            'Final bound values: LB: {}  UB: {}'.
            format(solve_data.LB, solve_data.UB))
>>>>>>> 14513684
        solve_data.results.solver.termination_condition = tc.maxTimeLimit
        return True

    if not algorithm_is_making_progress(solve_data, config):
        config.logger.debug(
            'Algorithm is not making enough progress. '
            'Exiting iteration loop.')
        solve_data.results.solver.termination_condition = tc.locallyOptimal
        return True
    return False


def algorithm_is_making_progress(solve_data, config):
    """Make sure that the algorithm is making sufficient progress
    at each iteration to continue."""

    # TODO if backtracking is turned on, and algorithm visits the same point
    # twice without improvement in objective value, turn off backtracking.

    # TODO stop iterations if feasible solutions not progressing for a number
    # of iterations.

    # If the hybrid algorithm is not making progress, switch to OA.
    # required_feas_prog = 1E-6
    # if solve_data.working_model.GDPopt_utils.objective.sense == minimize:
    #     sign_adjust = 1
    # else:
    #     sign_adjust = -1

    # Maximum number of iterations in which feasible bound does not
    # improve before terminating algorithm
    # if (len(feas_prog_log) > config.algorithm_stall_after and
    #     (sign_adjust * (feas_prog_log[-1] + required_feas_prog)
    #      >= sign_adjust *
    #      feas_prog_log[-1 - config.algorithm_stall_after])):
    #     config.logger.info(
    #         'Feasible solutions not making enough progress '
    #         'for %s iterations. Algorithm stalled. Exiting.\n'
    #         'To continue, increase value of parameter '
    #         'algorithm_stall_after.'
    #         % (config.algorithm_stall_after,))
    #     return False

    return True<|MERGE_RESOLUTION|>--- conflicted
+++ resolved
@@ -1,7 +1,5 @@
 """Iteration code."""
 from __future__ import division
-
-import timeit
 
 from pyomo.contrib.gdpopt.cut_generation import (add_integer_cut,
                                                  add_outer_approximation_cuts,
@@ -91,13 +89,6 @@
         solve_data.results.solver.termination_condition = tc.maxIterations
         return True
 
-<<<<<<< HEAD
-    if (timeit.default_timer() - solve_data.start_time) >= config.time_limit:
-        config.logger.info(
-            "GDPopt unable to converge bounds before time limit of %s seconds."
-            % (config.time_limit,)
-        )
-=======
     # Check time limit
     if get_main_elapsed_time(solve_data.timing) > config.time_limit:
         config.logger.info(
@@ -108,7 +99,6 @@
         config.logger.info(
             'Final bound values: LB: {}  UB: {}'.
             format(solve_data.LB, solve_data.UB))
->>>>>>> 14513684
         solve_data.results.solver.termination_condition = tc.maxTimeLimit
         return True
 
