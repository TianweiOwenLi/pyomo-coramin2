<<<<<<< HEAD
# -*- coding: utf-8 -*-
from __future__ import division
from pyomo.core import Constraint, minimize, value
from pyomo.opt import TerminationCondition as tc
from pyomo.contrib.mindtpy.nlp_solve import solve_subproblem, solve_feasibility_subproblem
from pyomo.contrib.gdpopt.util import copy_var_list_values, identify_variables, get_main_elapsed_time, time_code
=======
#  ___________________________________________________________________________
#
#  Pyomo: Python Optimization Modeling Objects
#  Copyright 2017 National Technology and Engineering Solutions of Sandia, LLC
#  Under the terms of Contract DE-NA0003525 with National Technology and 
#  Engineering Solutions of Sandia, LLC, the U.S. Government retains certain 
#  rights in this software.
#  This software is distributed under the 3-clause BSD License.
#  ___________________________________________________________________________

from __future__ import division
from pyomo.core import Constraint, Objective, minimize, value
from pyomo.opt import TerminationCondition as tc
from pyomo.contrib.mindtpy.nlp_solve import (solve_NLP_subproblem,
                                             solve_NLP_feas)
from pyomo.contrib.gdpopt.util import copy_var_list_values, identify_variables, get_main_elapsed_time
>>>>>>> 08f4188b
from math import copysign
import pyomo.environ as pyo
from pyomo.core.expr import current as EXPR
from math import fabs
from pyomo.repn import generate_standard_repn
<<<<<<< HEAD
=======
import logging
>>>>>>> 08f4188b
import cplex
from cplex.callbacks import LazyConstraintCallback
from pyomo.contrib.mcpp.pyomo_mcpp import McCormick as mc, MCPP_Error
from pyomo.opt.results import ProblemSense

logger = logging.getLogger('pyomo.contrib.mindtpy')

class LazyOACallback_cplex(LazyConstraintCallback):
    """Inherent class in Cplex to call Lazy callback."""

    def copy_lazy_var_list_values(self, opt, from_list, to_list, config,
                                  skip_stale=False, skip_fixed=True,
                                  ignore_integrality=False):
        """This function copies variable values from one list to another.
        Rounds to Binary/Integer if neccessary
        Sets to zero for NonNegativeReals if neccessary

        Parameters
        ----------
        opt: SolverFactory
            the mip solver
        from_list: variable list
            contains variables and their values
        to_list: variable list
            contains the variables that need to set value
        config: ConfigBlock
            contains the specific configurations for the algorithm
        """
        for v_from, v_to in zip(from_list, to_list):
            if skip_stale and v_from.stale:
                continue  # Skip stale variable values.
            if skip_fixed and v_to.is_fixed():
                continue  # Skip fixed variables.
            v_val = self.get_values(
                opt._pyomo_var_to_solver_var_map[v_from])
            try:
                v_to.set_value(v_val)
                if skip_stale:
                    v_to.stale = False
            except ValueError:
                # Snap the value to the bounds
                if v_to.has_lb() and v_val < v_to.lb and v_to.lb - v_val <= config.bound_tolerance:
                    v_to.set_value(v_to.lb)
                elif v_to.has_ub() and v_val > v_to.ub and v_val - v_to.ub <= config.bound_tolerance:
                    v_to.set_value(v_to.ub)
                # ... or the nearest integer
                elif v_to.is_integer():
                    rounded_val = int(round(v_val))
                    if (ignore_integrality or fabs(v_val - rounded_val) <= config.integer_tolerance) \
                            and rounded_val in v_to.domain:
                        v_to.set_value(rounded_val)
                else:
                    raise

    def add_lazy_oa_cuts(self, target_model, dual_values, solve_data, config, opt,
                         linearize_active=True,
                         linearize_violated=True):
        """
        Linearizes nonlinear constraints; add the OA cuts through Cplex inherent function self.add()
        For nonconvex problems, turn on 'config.add_slack'. Slack variables will
        always be used for nonlinear equality constraints.
        Parameters
        ----------
        target_model:
            this is the MIP/MILP model for the OA algorithm; we want to add the OA cuts to 'target_model'
        dual_values:
            contains the value of the duals for each constraint
        solve_data: MindtPy Data Container
            data container that holds solve-instance data
        config: ConfigBlock
            contains the specific configurations for the algorithm
        opt: SolverFactory
            the mip solver
        linearize_active: bool, optional
            this parameter acts as a Boolean flag that signals whether the linearized constraint is active
        linearize_violated: bool, optional
            this parameter acts as a Boolean flag that signals whether the nonlinear constraint represented by the
            linearized constraint has been violated
        """

        config.logger.info("Adding OA cuts")
<<<<<<< HEAD
        with time_code(solve_data.timing, 'OA cut generation'):
            for index, constr in enumerate(target_model.MindtPy_utils.constraint_list):
                if constr.body.polynomial_degree() in (0, 1):
                    continue

                constr_vars = list(identify_variables(constr.body))
                jacs = solve_data.jacobians

                # Equality constraint (makes the problem nonconvex)
                if constr.has_ub() and constr.has_lb() and constr.upper == constr.lower:
                    sign_adjust = -1 if solve_data.objective_sense == minimize else 1
                    rhs = constr.lower

                    # since the cplex requires the lazy cuts in cplex type, we need to transform the pyomo expression into cplex expression
                    pyomo_expr = copysign(1, sign_adjust * dual_values[index]) * (sum(value(jacs[constr][var]) * (
                        var - value(var)) for var in list(EXPR.identify_variables(constr.body))) + value(constr.body) - rhs)
=======
        for (constr, dual_value) in zip(target_model.MindtPy_utils.constraint_list,
                                        dual_values):
            if constr.body.polynomial_degree() in (0, 1):
                continue

            constr_vars = list(identify_variables(constr.body))
            jacs = solve_data.jacobians

            # Equality constraint (makes the problem nonconvex)
            if constr.has_ub() and constr.has_lb() and constr.upper == constr.lower:
                sign_adjust = -1 if solve_data.objective_sense == minimize else 1
                rhs = constr.lower

                # since the cplex requires the lazy cuts in cplex type, we need to transform the pyomo expression into cplex expression
                pyomo_expr = copysign(1, sign_adjust * dual_value) * (sum(value(jacs[constr][var]) * (
                    var - value(var)) for var in list(EXPR.identify_variables(constr.body))) + value(constr.body) - rhs)
                cplex_expr, _ = opt._get_expr_from_pyomo_expr(pyomo_expr)
                cplex_rhs = -generate_standard_repn(pyomo_expr).constant
                self.add(constraint=cplex.SparsePair(ind=cplex_expr.variables, val=cplex_expr.coefficients),
                         sense="L",
                         rhs=cplex_rhs)
            else:  # Inequality constraint (possibly two-sided)
                if constr.has_ub() \
                    and (linearize_active and abs(constr.uslack()) < config.bound_tolerance) \
                        or (linearize_violated and constr.uslack() < 0) \
                        or (config.linearize_inactive and constr.uslack() > 0):

                    pyomo_expr = sum(
                        value(jacs[constr][var])*(var - var.value) for var in constr_vars) + value(constr.body)
                    cplex_rhs = -generate_standard_repn(pyomo_expr).constant
>>>>>>> 08f4188b
                    cplex_expr, _ = opt._get_expr_from_pyomo_expr(pyomo_expr)
                    cplex_rhs = -generate_standard_repn(pyomo_expr).constant
                    self.add(constraint=cplex.SparsePair(ind=cplex_expr.variables, val=cplex_expr.coefficients),
                             sense="L",
                             rhs=cplex_rhs)
                else:  # Inequality constraint (possibly two-sided)
                    if constr.has_ub() \
                        and (linearize_active and abs(constr.uslack()) < config.bound_tolerance) \
                            or (linearize_violated and constr.uslack() < 0) \
                            or (config.linearize_inactive and constr.uslack() > 0):

                        pyomo_expr = sum(
                            value(jacs[constr][var])*(var - var.value) for var in constr_vars) + value(constr.body)
                        cplex_rhs = - \
                            generate_standard_repn(pyomo_expr).constant
                        cplex_expr, _ = opt._get_expr_from_pyomo_expr(
                            pyomo_expr)
                        self.add(constraint=cplex.SparsePair(ind=cplex_expr.variables, val=cplex_expr.coefficients),
                                 sense="L",
                                 rhs=constr.upper.value + cplex_rhs)
                    if constr.has_lb() \
                        and (linearize_active and abs(constr.lslack()) < config.bound_tolerance) \
                            or (linearize_violated and constr.lslack() < 0) \
                            or (config.linearize_inactive and constr.lslack() > 0):
                        pyomo_expr = sum(value(jacs[constr][var]) * (var - self.get_values(
                            opt._pyomo_var_to_solver_var_map[var])) for var in constr_vars) + value(constr.body)
                        cplex_rhs = - \
                            generate_standard_repn(pyomo_expr).constant
                        cplex_expr, _ = opt._get_expr_from_pyomo_expr(
                            pyomo_expr)
                        self.add(constraint=cplex.SparsePair(ind=cplex_expr.variables, val=cplex_expr.coefficients),
                                 sense="G",
                                 rhs=constr.lower.value + cplex_rhs)

    def add_lazy_affine_cuts(self, solve_data, config, opt):
        """
        Adds affine cuts using MCPP; add affine cuts through Cplex inherent function self.add()

        Parameters
        ----------
        solve_data: MindtPy Data Container
            data container that holds solve-instance data
        config: ConfigBlock
            contains the specific configurations for the algorithm
        opt: SolverFactory
            the mip solver
        """
        with time_code(solve_data.timing, 'Affine cut generation'):
            m = solve_data.mip
            config.logger.info("Adding affine cuts")
            counter = 0

            for constr in m.MindtPy_utils.constraint_list:
                if constr.body.polynomial_degree() in (1, 0):
                    continue

                vars_in_constr = list(
                    identify_variables(constr.body))
                if any(var.value is None for var in vars_in_constr):
                    continue  # a variable has no values

                # mcpp stuff
                try:
                    mc_eqn = mc(constr.body)
                except MCPP_Error as e:
                    config.logger.debug(
                        "Skipping constraint %s due to MCPP error %s" % (constr.name, str(e)))
                    continue  # skip to the next constraint
                # TODO: check if the value of ccSlope and cvSlope is not Nan or inf. If so, we skip this.
                ccSlope = mc_eqn.subcc()
                cvSlope = mc_eqn.subcv()
                ccStart = mc_eqn.concave()
                cvStart = mc_eqn.convex()

                concave_cut_valid = True
                convex_cut_valid = True
                for var in vars_in_constr:
                    if not var.fixed:
                        if ccSlope[var] == float('nan') or ccSlope[var] == float('inf'):
                            concave_cut_valid = False
                        if cvSlope[var] == float('nan') or cvSlope[var] == float('inf'):
                            convex_cut_valid = False
                if ccStart == float('nan') or ccStart == float('inf'):
                    concave_cut_valid = False
                if cvStart == float('nan') or cvStart == float('inf'):
                    convex_cut_valid = False
                # check if the value of ccSlope and cvSlope all equals zero. if so, we skip this.
                if not any(list(ccSlope.values())):
                    concave_cut_valid = False
                if not any(list(cvSlope.values())):
                    convex_cut_valid = False
                if (concave_cut_valid or convex_cut_valid) is False:
                    continue

                ub_int = min(constr.upper, mc_eqn.upper()
                             ) if constr.has_ub() else mc_eqn.upper()
                lb_int = max(constr.lower, mc_eqn.lower()
                             ) if constr.has_lb() else mc_eqn.lower()

                if concave_cut_valid:
                    pyomo_concave_cut = sum(ccSlope[var] * (var - var.value)
                                            for var in vars_in_constr
                                            if not var.fixed) + ccStart
                    cplex_concave_rhs = generate_standard_repn(
                        pyomo_concave_cut).constant
                    cplex_concave_cut, _ = opt._get_expr_from_pyomo_expr(
                        pyomo_concave_cut)
                    self.add(constraint=cplex.SparsePair(ind=cplex_concave_cut.variables, val=cplex_concave_cut.coefficients),
                             sense="G",
                             rhs=lb_int - cplex_concave_rhs)
                    counter += 1
                if convex_cut_valid:
                    pyomo_convex_cut = sum(cvSlope[var] * (var - var.value)
                                           for var in vars_in_constr
                                           if not var.fixed) + cvStart
                    cplex_convex_rhs = generate_standard_repn(
                        pyomo_convex_cut).constant
                    cplex_convex_cut, _ = opt._get_expr_from_pyomo_expr(
                        pyomo_convex_cut)
                    self.add(constraint=cplex.SparsePair(ind=cplex_convex_cut.variables, val=cplex_convex_cut.coefficients),
                             sense="L",
                             rhs=ub_int - cplex_convex_rhs)
                    counter += 1

            config.logger.info("Added %s affine cuts" % counter)

<<<<<<< HEAD
    def add_lazy_no_good_cuts(self, var_values, solve_data, config, opt, feasible=False):
=======
            # mcpp stuff
            try:
                mc_eqn = mc(constr.body)
            except MCPP_Error as e:
                config.logger.debug(
                    "Skipping constraint %s due to MCPP error %s" % (constr.name, str(e)))
                continue  # skip to the next constraint
            # TODO: check if the value of ccSlope and cvSlope is not Nan or inf. If so, we skip this.
            ccSlope = mc_eqn.subcc()
            cvSlope = mc_eqn.subcv()
            ccStart = mc_eqn.concave()
            cvStart = mc_eqn.convex()

            concave_cut_valid = True
            convex_cut_valid = True
            for var in vars_in_constr:
                if not var.fixed:
                    if ccSlope[var] == float('nan') or ccSlope[var] == float('inf'):
                        concave_cut_valid = False
                    if cvSlope[var] == float('nan') or cvSlope[var] == float('inf'):
                        convex_cut_valid = False
            if ccStart == float('nan') or ccStart == float('inf'):
                concave_cut_valid = False
            if cvStart == float('nan') or cvStart == float('inf'):
                convex_cut_valid = False
            # check if the value of ccSlope and cvSlope all equals zero. if so, we skip this.
            if not any(list(ccSlope.values())):
                concave_cut_valid = False
            if not any(list(cvSlope.values())):
                convex_cut_valid = False
            if (concave_cut_valid or convex_cut_valid) is False:
                continue

            ub_int = min(constr.upper, mc_eqn.upper()
                         ) if constr.has_ub() else mc_eqn.upper()
            lb_int = max(constr.lower, mc_eqn.lower()
                         ) if constr.has_lb() else mc_eqn.lower()

            parent_block = constr.parent_block()
            # Create a block on which to put outer approximation cuts.
            # TODO: create it at the beginning.
            aff_utils = parent_block.component('MindtPy_aff')
            if aff_utils is None:
                aff_utils = parent_block.MindtPy_aff = pyo.Block(
                    doc="Block holding affine constraints")
                aff_utils.MindtPy_aff_cons = pyo.ConstraintList()
            aff_cuts = aff_utils.MindtPy_aff_cons
            if concave_cut_valid:
                pyomo_concave_cut = sum(ccSlope[var] * (var - var.value)
                                        for var in vars_in_constr
                                        if not var.fixed) + ccStart
                cplex_concave_rhs = generate_standard_repn(
                    pyomo_concave_cut).constant
                cplex_concave_cut, _ = opt._get_expr_from_pyomo_expr(
                    pyomo_concave_cut)
                self.add(constraint=cplex.SparsePair(ind=cplex_concave_cut.variables, val=cplex_concave_cut.coefficients),
                         sense="G",
                         rhs=lb_int - cplex_concave_rhs)
                counter += 1
            if convex_cut_valid:
                pyomo_convex_cut = sum(cvSlope[var] * (var - var.value)
                                       for var in vars_in_constr
                                       if not var.fixed) + cvStart
                cplex_convex_rhs = generate_standard_repn(
                    pyomo_convex_cut).constant
                cplex_convex_cut, _ = opt._get_expr_from_pyomo_expr(
                    pyomo_convex_cut)
                self.add(constraint=cplex.SparsePair(ind=cplex_convex_cut.variables, val=cplex_convex_cut.coefficients),
                         sense="L",
                         rhs=ub_int - cplex_convex_rhs)
                # aff_cuts.add(expr=convex_cut)
                counter += 1

        config.logger.info("Added %s affine cuts" % counter)

    def add_lazy_nogood_cuts(self, var_values, solve_data, config, opt, feasible=False):
>>>>>>> 08f4188b
        """
        Adds no-good cuts; add the no-good cuts through Cplex inherent function self.add()

        Parameters
        ----------
        var_values: list
            values of the current variables, used to generate the cut
        solve_data: MindtPy Data Container
            data container that holds solve-instance data
        config: ConfigBlock
            contains the specific configurations for the algorithm
        feasible: bool, optional
            boolean indicating if integer combination yields a feasible or infeasible NLP
        opt: SolverFactory
            the mip solver
        """
        if not config.add_no_good_cuts:
            return

        config.logger.info("Adding no-good cuts")
        with time_code(solve_data.timing, 'No-good cut generation'):
            m = solve_data.mip
            MindtPy = m.MindtPy_utils
            int_tol = config.integer_tolerance

            binary_vars = [v for v in MindtPy.variable_list if v.is_binary()]

            # copy variable values over
            for var, val in zip(MindtPy.variable_list, var_values):
                if not var.is_binary():
                    continue
                var.value = val

            # check to make sure that binary variables are all 0 or 1
            for v in binary_vars:
                if value(abs(v - 1)) > int_tol and value(abs(v)) > int_tol:
                    raise ValueError('Binary {} = {} is not 0 or 1'.format(
                        v.name, value(v)))

            if not binary_vars:  # if no binary variables, skip
                return

            pyomo_no_good_cut = sum(1 - v for v in binary_vars if value(abs(v - 1))
                                    <= int_tol) + sum(v for v in binary_vars if value(abs(v)) <= int_tol)
            cplex_no_good_rhs = generate_standard_repn(
                pyomo_no_good_cut).constant
            cplex_no_good_cut, _ = opt._get_expr_from_pyomo_expr(
                pyomo_no_good_cut)

            self.add(constraint=cplex.SparsePair(ind=cplex_no_good_cut.variables, val=cplex_no_good_cut.coefficients),
                     sense="G",
                     rhs=1 - cplex_no_good_rhs)

    def handle_lazy_master_feasible_solution(self, master_mip, solve_data, config, opt):
        """ This function is called during the branch and bound of master mip, more exactly when a feasible solution is found and LazyCallback is activated.
        Copy the result to working model and update upper or lower bound.
        In LP-NLP, upper or lower bound are updated during solving the master problem

        Parameters
        ----------
        master_mip: Pyomo model
            the MIP master problem
        solve_data: MindtPy Data Container
            data container that holds solve-instance data
        config: ConfigBlock
            contains the specific configurations for the algorithm
        opt: SolverFactory
            the mip solver
        """
        # proceed. Just need integer values
        MindtPy = master_mip.MindtPy_utils

        # this value copy is useful since we need to fix subproblem based on the solution of the master problem
        self.copy_lazy_var_list_values(opt,
                                       master_mip.MindtPy_utils.variable_list,
                                       solve_data.working_model.MindtPy_utils.variable_list,
                                       config)
        # if config.strategy == 'GOA':
        # if not config.add_no_good_cuts:
        if solve_data.objective_sense == minimize:
            solve_data.LB = max(
                self.get_best_objective_value(), solve_data.LB)
            solve_data.LB_progress.append(solve_data.LB)
        else:
            solve_data.UB = min(
                self.get_best_objective_value(), solve_data.UB)
            solve_data.UB_progress.append(solve_data.UB)
        config.logger.info(
            'MIP %s: OBJ: %s  Bound: %s  LB: %s  UB: %s'
            % (solve_data.mip_iter, value(MindtPy.MindtPy_oa_obj.expr), self.get_best_objective_value(),
               solve_data.LB, solve_data.UB))

    def handle_lazy_subproblem_optimal(self, fixed_nlp, solve_data, config, opt):
        """
        This function copies  result to mip(explaination see below), updates bound, adds OA and no-good cuts,
        stores best solution if new one is best

        Parameters
        ----------
        fixed_nlp: Pyomo model
            fixed NLP from the model
        solve_data: MindtPy Data Container
            data container that holds solve-instance data
        config: ConfigBlock
            contains the specific configurations for the algorithm
        opt: SolverFactory
            the mip solver
        """
        if config.equality_relaxation:
            for c in fixed_nlp.tmp_duals:
                if fixed_nlp.dual.get(c, None) is None:
                    fixed_nlp.dual[c] = fixed_nlp.tmp_duals[c]
            dual_values = list(fixed_nlp.dual[c]
                               for c in fixed_nlp.MindtPy_utils.constraint_list)
        else:
            dual_values = None

        if solve_data.objective_sense == minimize:
            solve_data.UB = min(
                value(fixed_nlp.MindtPy_utils.objective_list[-1].expr), solve_data.UB)
            solve_data.solution_improved = solve_data.UB < solve_data.UB_progress[-1]
            solve_data.UB_progress.append(solve_data.UB)
        else:
            solve_data.LB = max(
                value(fixed_nlp.MindtPy_utils.objective_list[-1].expr), solve_data.LB)
            solve_data.solution_improved = solve_data.LB > solve_data.LB_progress[-1]
            solve_data.LB_progress.append(solve_data.LB)

        config.logger.info(
            'NLP {}: OBJ: {}  LB: {}  UB: {}'
            .format(solve_data.nlp_iter,
                    value(fixed_nlp.MindtPy_utils.objective_list[-1].expr),
                    solve_data.LB, solve_data.UB))

        if solve_data.solution_improved:
            solve_data.best_solution_found = fixed_nlp.clone()
            solve_data.best_solution_found_time = get_main_elapsed_time(
                solve_data.timing)
            if config.add_no_good_cuts:
                if solve_data.results.problem.sense == ProblemSense.minimize:
                    solve_data.stored_bound.update(
                        {solve_data.UB: solve_data.LB})
                else:
                    solve_data.stored_bound.update(
                        {solve_data.LB: solve_data.UB})

        # In OA algorithm, OA cuts are generated based on the solution of the subproblem
        # We need to first copy the value of variables from the subproblem and then add cuts
        # since value(constr.body), value(jacs[constr][var]), value(var) are used in self.add_lazy_oa_cuts()
        copy_var_list_values(fixed_nlp.MindtPy_utils.variable_list,
                             solve_data.mip.MindtPy_utils.variable_list,
                             config)
        if config.strategy == 'OA':
            self.add_lazy_oa_cuts(
                solve_data.mip, dual_values, solve_data, config, opt)
        elif config.strategy == 'GOA':
            self.add_lazy_affine_cuts(solve_data, config, opt)
        if config.add_no_good_cuts:
            var_values = list(
                v.value for v in fixed_nlp.MindtPy_utils.variable_list)
            self.add_lazy_no_good_cuts(var_values, solve_data, config, opt)

    def handle_lazy_subproblem_infeasible(self, fixed_nlp, solve_data, config, opt):
        """
        Solves feasibility problem and adds cut according to the specified strategy

        Parameters
        ----------
        solve_data: MindtPy Data Container
            data container that holds solve-instance data
        config: ConfigBlock
            contains the specific configurations for the algorithm
        opt: SolverFactory
            the mip solver
        """
        # TODO try something else? Reinitialize with different initial
        # value?
        config.logger.info('NLP subproblem was locally infeasible.')
        if config.equality_relaxation:
            for c in fixed_nlp.component_data_objects(ctype=Constraint):
                rhs = ((0 if c.upper is None else c.upper)
                       + (0 if c.lower is None else c.lower))
                sign_adjust = 1 if value(c.upper) is None else -1
                fixed_nlp.dual[c] = (sign_adjust
                                     * max(0, sign_adjust * (rhs - value(c.body))))
            dual_values = list(fixed_nlp.dual[c]
                               for c in fixed_nlp.MindtPy_utils.constraint_list)
        else:
            dual_values = None

        config.logger.info('Solving feasibility problem')
        feas_subproblem, feas_subproblem_results = solve_feasibility_subproblem(
            solve_data, config)
        # In OA algorithm, OA cuts are generated based on the solution of the subproblem
        # We need to first copy the value of variables from the subproblem and then add cuts
        copy_var_list_values(feas_subproblem.MindtPy_utils.variable_list,
                             solve_data.mip.MindtPy_utils.variable_list,
                             config)
        if config.strategy == 'OA':
            self.add_lazy_oa_cuts(
                solve_data.mip, dual_values, solve_data, config, opt)
        elif config.strategy == 'GOA':
            self.add_lazy_affine_cuts(solve_data, config, opt)
        if config.add_no_good_cuts:
            var_values = list(
                v.value for v in fixed_nlp.MindtPy_utils.variable_list)
            self.add_lazy_no_good_cuts(
                var_values, solve_data, config, opt)

    def handle_lazy_subproblem_other_termination(self, fixed_nlp, termination_condition,
                                                 solve_data, config):
        """
        Handles the result of the latest iteration of solving the NLP subproblem given a solution that is neither optimal
        nor infeasible.

        Parameters
        ----------
        termination_condition: Pyomo TerminationCondition
            the termination condition of the NLP subproblem
        solve_data: MindtPy Data Container
            data container that holds solve-instance data
        config: ConfigBlock
            contains the specific configurations for the algorithm
        """
        if termination_condition is tc.maxIterations:
            # TODO try something else? Reinitialize with different initial value?
            config.logger.info(
                'NLP subproblem failed to converge within iteration limit.')
            var_values = list(
                v.value for v in fixed_nlp.MindtPy_utils.variable_list)
        else:
            raise ValueError(
                'MindtPy unable to handle NLP subproblem termination '
                'condition of {}'.format(termination_condition))

    def __call__(self):
        """
        This is an inherent function in LazyConstraintCallback in cplex. 
        This funtion is call whenever the a integer solution is found during the branch and bound process
        """
        solve_data = self.solve_data
        config = self.config
        opt = self.opt
        master_mip = self.master_mip
        cpx = opt._solver_model  # Cplex model

        self.handle_lazy_master_feasible_solution(
            master_mip, solve_data, config, opt)

        if solve_data.LB + config.bound_tolerance >= solve_data.UB:
            config.logger.info(
                'MindtPy exiting on bound convergence. '
                'LB: {} + (tol {}) >= UB: {}\n'.format(
                    solve_data.LB, config.bound_tolerance, solve_data.UB))
            solve_data.results.solver.termination_condition = tc.optimal
            self.abort()
        # solve subproblem
        # The constraint linearization happens in the handlers
        fixed_nlp, fixed_nlp_result = solve_subproblem(
            solve_data, config)

        # add oa cuts
        if fixed_nlp_result.solver.termination_condition in {tc.optimal, tc.locallyOptimal, tc.feasible}:
            self.handle_lazy_subproblem_optimal(
                fixed_nlp, solve_data, config, opt)
            if solve_data.LB + config.bound_tolerance >= solve_data.UB:
                config.logger.info(
                    'MindtPy exiting on bound convergence. '
                    'LB: {} + (tol {}) >= UB: {}\n'.format(
                        solve_data.LB, config.bound_tolerance, solve_data.UB))
                solve_data.results.solver.termination_condition = tc.optimal
                return
        elif fixed_nlp_result.solver.termination_condition in {tc.infeasible, tc.noSolution}:
            self.handle_lazy_subproblem_infeasible(
                fixed_nlp, solve_data, config, opt)
        else:
            self.handle_lazy_subproblem_other_termination(fixed_nlp, fixed_nlp_result.solver.termination_condition,
                                                          solve_data, config)<|MERGE_RESOLUTION|>--- conflicted
+++ resolved
@@ -1,43 +1,31 @@
-<<<<<<< HEAD
-# -*- coding: utf-8 -*-
+#  ___________________________________________________________________________
+#
+#  Pyomo: Python Optimization Modeling Objects
+#  Copyright 2017 National Technology and Engineering Solutions of Sandia, LLC
+#  Under the terms of Contract DE-NA0003525 with National Technology and
+#  Engineering Solutions of Sandia, LLC, the U.S. Government retains certain
+#  rights in this software.
+#  This software is distributed under the 3-clause BSD License.
+#  ___________________________________________________________________________
+
 from __future__ import division
 from pyomo.core import Constraint, minimize, value
 from pyomo.opt import TerminationCondition as tc
 from pyomo.contrib.mindtpy.nlp_solve import solve_subproblem, solve_feasibility_subproblem
 from pyomo.contrib.gdpopt.util import copy_var_list_values, identify_variables, get_main_elapsed_time, time_code
-=======
-#  ___________________________________________________________________________
-#
-#  Pyomo: Python Optimization Modeling Objects
-#  Copyright 2017 National Technology and Engineering Solutions of Sandia, LLC
-#  Under the terms of Contract DE-NA0003525 with National Technology and 
-#  Engineering Solutions of Sandia, LLC, the U.S. Government retains certain 
-#  rights in this software.
-#  This software is distributed under the 3-clause BSD License.
-#  ___________________________________________________________________________
-
-from __future__ import division
-from pyomo.core import Constraint, Objective, minimize, value
-from pyomo.opt import TerminationCondition as tc
-from pyomo.contrib.mindtpy.nlp_solve import (solve_NLP_subproblem,
-                                             solve_NLP_feas)
-from pyomo.contrib.gdpopt.util import copy_var_list_values, identify_variables, get_main_elapsed_time
->>>>>>> 08f4188b
 from math import copysign
 import pyomo.environ as pyo
 from pyomo.core.expr import current as EXPR
 from math import fabs
 from pyomo.repn import generate_standard_repn
-<<<<<<< HEAD
-=======
 import logging
->>>>>>> 08f4188b
 import cplex
 from cplex.callbacks import LazyConstraintCallback
 from pyomo.contrib.mcpp.pyomo_mcpp import McCormick as mc, MCPP_Error
 from pyomo.opt.results import ProblemSense
 
 logger = logging.getLogger('pyomo.contrib.mindtpy')
+
 
 class LazyOACallback_cplex(LazyConstraintCallback):
     """Inherent class in Cplex to call Lazy callback."""
@@ -113,7 +101,6 @@
         """
 
         config.logger.info("Adding OA cuts")
-<<<<<<< HEAD
         with time_code(solve_data.timing, 'OA cut generation'):
             for index, constr in enumerate(target_model.MindtPy_utils.constraint_list):
                 if constr.body.polynomial_degree() in (0, 1):
@@ -130,38 +117,6 @@
                     # since the cplex requires the lazy cuts in cplex type, we need to transform the pyomo expression into cplex expression
                     pyomo_expr = copysign(1, sign_adjust * dual_values[index]) * (sum(value(jacs[constr][var]) * (
                         var - value(var)) for var in list(EXPR.identify_variables(constr.body))) + value(constr.body) - rhs)
-=======
-        for (constr, dual_value) in zip(target_model.MindtPy_utils.constraint_list,
-                                        dual_values):
-            if constr.body.polynomial_degree() in (0, 1):
-                continue
-
-            constr_vars = list(identify_variables(constr.body))
-            jacs = solve_data.jacobians
-
-            # Equality constraint (makes the problem nonconvex)
-            if constr.has_ub() and constr.has_lb() and constr.upper == constr.lower:
-                sign_adjust = -1 if solve_data.objective_sense == minimize else 1
-                rhs = constr.lower
-
-                # since the cplex requires the lazy cuts in cplex type, we need to transform the pyomo expression into cplex expression
-                pyomo_expr = copysign(1, sign_adjust * dual_value) * (sum(value(jacs[constr][var]) * (
-                    var - value(var)) for var in list(EXPR.identify_variables(constr.body))) + value(constr.body) - rhs)
-                cplex_expr, _ = opt._get_expr_from_pyomo_expr(pyomo_expr)
-                cplex_rhs = -generate_standard_repn(pyomo_expr).constant
-                self.add(constraint=cplex.SparsePair(ind=cplex_expr.variables, val=cplex_expr.coefficients),
-                         sense="L",
-                         rhs=cplex_rhs)
-            else:  # Inequality constraint (possibly two-sided)
-                if constr.has_ub() \
-                    and (linearize_active and abs(constr.uslack()) < config.bound_tolerance) \
-                        or (linearize_violated and constr.uslack() < 0) \
-                        or (config.linearize_inactive and constr.uslack() > 0):
-
-                    pyomo_expr = sum(
-                        value(jacs[constr][var])*(var - var.value) for var in constr_vars) + value(constr.body)
-                    cplex_rhs = -generate_standard_repn(pyomo_expr).constant
->>>>>>> 08f4188b
                     cplex_expr, _ = opt._get_expr_from_pyomo_expr(pyomo_expr)
                     cplex_rhs = -generate_standard_repn(pyomo_expr).constant
                     self.add(constraint=cplex.SparsePair(ind=cplex_expr.variables, val=cplex_expr.coefficients),
@@ -288,86 +243,7 @@
 
             config.logger.info("Added %s affine cuts" % counter)
 
-<<<<<<< HEAD
     def add_lazy_no_good_cuts(self, var_values, solve_data, config, opt, feasible=False):
-=======
-            # mcpp stuff
-            try:
-                mc_eqn = mc(constr.body)
-            except MCPP_Error as e:
-                config.logger.debug(
-                    "Skipping constraint %s due to MCPP error %s" % (constr.name, str(e)))
-                continue  # skip to the next constraint
-            # TODO: check if the value of ccSlope and cvSlope is not Nan or inf. If so, we skip this.
-            ccSlope = mc_eqn.subcc()
-            cvSlope = mc_eqn.subcv()
-            ccStart = mc_eqn.concave()
-            cvStart = mc_eqn.convex()
-
-            concave_cut_valid = True
-            convex_cut_valid = True
-            for var in vars_in_constr:
-                if not var.fixed:
-                    if ccSlope[var] == float('nan') or ccSlope[var] == float('inf'):
-                        concave_cut_valid = False
-                    if cvSlope[var] == float('nan') or cvSlope[var] == float('inf'):
-                        convex_cut_valid = False
-            if ccStart == float('nan') or ccStart == float('inf'):
-                concave_cut_valid = False
-            if cvStart == float('nan') or cvStart == float('inf'):
-                convex_cut_valid = False
-            # check if the value of ccSlope and cvSlope all equals zero. if so, we skip this.
-            if not any(list(ccSlope.values())):
-                concave_cut_valid = False
-            if not any(list(cvSlope.values())):
-                convex_cut_valid = False
-            if (concave_cut_valid or convex_cut_valid) is False:
-                continue
-
-            ub_int = min(constr.upper, mc_eqn.upper()
-                         ) if constr.has_ub() else mc_eqn.upper()
-            lb_int = max(constr.lower, mc_eqn.lower()
-                         ) if constr.has_lb() else mc_eqn.lower()
-
-            parent_block = constr.parent_block()
-            # Create a block on which to put outer approximation cuts.
-            # TODO: create it at the beginning.
-            aff_utils = parent_block.component('MindtPy_aff')
-            if aff_utils is None:
-                aff_utils = parent_block.MindtPy_aff = pyo.Block(
-                    doc="Block holding affine constraints")
-                aff_utils.MindtPy_aff_cons = pyo.ConstraintList()
-            aff_cuts = aff_utils.MindtPy_aff_cons
-            if concave_cut_valid:
-                pyomo_concave_cut = sum(ccSlope[var] * (var - var.value)
-                                        for var in vars_in_constr
-                                        if not var.fixed) + ccStart
-                cplex_concave_rhs = generate_standard_repn(
-                    pyomo_concave_cut).constant
-                cplex_concave_cut, _ = opt._get_expr_from_pyomo_expr(
-                    pyomo_concave_cut)
-                self.add(constraint=cplex.SparsePair(ind=cplex_concave_cut.variables, val=cplex_concave_cut.coefficients),
-                         sense="G",
-                         rhs=lb_int - cplex_concave_rhs)
-                counter += 1
-            if convex_cut_valid:
-                pyomo_convex_cut = sum(cvSlope[var] * (var - var.value)
-                                       for var in vars_in_constr
-                                       if not var.fixed) + cvStart
-                cplex_convex_rhs = generate_standard_repn(
-                    pyomo_convex_cut).constant
-                cplex_convex_cut, _ = opt._get_expr_from_pyomo_expr(
-                    pyomo_convex_cut)
-                self.add(constraint=cplex.SparsePair(ind=cplex_convex_cut.variables, val=cplex_convex_cut.coefficients),
-                         sense="L",
-                         rhs=ub_int - cplex_convex_rhs)
-                # aff_cuts.add(expr=convex_cut)
-                counter += 1
-
-        config.logger.info("Added %s affine cuts" % counter)
-
-    def add_lazy_nogood_cuts(self, var_values, solve_data, config, opt, feasible=False):
->>>>>>> 08f4188b
         """
         Adds no-good cuts; add the no-good cuts through Cplex inherent function self.add()
 
