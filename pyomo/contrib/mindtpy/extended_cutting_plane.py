--- conflicted
+++ resolved
@@ -134,12 +134,8 @@
         """
         super().init_rNLP(config, add_oa_cuts=False)
 
-<<<<<<< HEAD
 
     def algorithm_should_terminate(self):
-=======
-    def algorithm_should_terminate(self, config):
->>>>>>> 47432184
         """Checks if the algorithm should terminate at the given point.
 
         This function determines whether the algorithm should terminate based on the solver options and progress.
