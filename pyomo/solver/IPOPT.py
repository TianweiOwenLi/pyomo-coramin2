--- conflicted
+++ resolved
@@ -276,15 +276,7 @@
             else:
                 timeout = None
 
-<<<<<<< HEAD
-            ostreams = [
-                LogStream(
-                    level=config.log_level, logger=config.solver_output_logger
-                )
-            ]
-=======
             ostreams = [io.StringIO()]
->>>>>>> 3f3b3c36
             if config.tee:
                 ostreams.append(sys.stdout)
             else:
